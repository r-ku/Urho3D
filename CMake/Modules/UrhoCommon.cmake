--- conflicted
+++ resolved
@@ -312,23 +312,6 @@
     endforeach()
 endmacro()
 
-<<<<<<< HEAD
-macro (object_target_link_libraries TARGET)
-    get_target_property(LINK_LIBRARIES ${TARGET} OBJECT_LINK_LIBRARIES)
-    if (NOT LINK_LIBRARIES)
-        unset (LINK_LIBRARIES)
-    endif ()
-    foreach (link ${ARGN})
-        list (APPEND LINK_LIBRARIES ${link})
-    endforeach()
-    list(REMOVE_DUPLICATES LINK_LIBRARIES)
-    set_target_properties(${TARGET} PROPERTIES OBJECT_LINK_LIBRARIES "${LINK_LIBRARIES}")
-endmacro ()
-
-
-
-
-=======
 macro (initialize_submodule SUBMODULE_DIR)
     file(GLOB SUBMODULE_FILES ${SUBMODULE_DIR}/*)
     list(LENGTH SUBMODULE_FILES SUBMODULE_FILES_LEN)
@@ -349,7 +332,6 @@
     endif ()
 endmacro ()
 
->>>>>>> 63496e03
 # Configure for MingW
 if (CMAKE_CROSSCOMPILING AND MINGW)
     # Symlink windows libraries and headers to appease some libraries that do not use all-lowercase names and break on
