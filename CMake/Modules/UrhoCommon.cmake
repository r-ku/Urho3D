--- conflicted
+++ resolved
@@ -279,7 +279,6 @@
     endforeach()
 endmacro()
 
-<<<<<<< HEAD
 macro (object_target_link_libraries TARGET)
     get_target_property(LINK_LIBRARIES ${TARGET} OBJECT_LINK_LIBRARIES)
     if (NOT LINK_LIBRARIES)
@@ -295,8 +294,6 @@
 
 
 
-=======
->>>>>>> 7cdd0607
 # Configure for MingW
 if (CMAKE_CROSSCOMPILING AND MINGW)
     # Symlink windows libraries and headers to appease some libraries that do not use all-lowercase names and break on
