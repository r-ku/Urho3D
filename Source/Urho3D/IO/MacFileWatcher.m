<<<<<<< HEAD
//
// Copyright (c) 2008-2018 the Urho3D project.
//
// Permission is hereby granted, free of charge, to any person obtaining a copy
// of this software and associated documentation files (the "Software"), to deal
// in the Software without restriction, including without limitation the rights
// to use, copy, modify, merge, publish, distribute, sublicense, and/or sell
// copies of the Software, and to permit persons to whom the Software is
// furnished to do so, subject to the following conditions:
//
// The above copyright notice and this permission notice shall be included in
// all copies or substantial portions of the Software.
//
// THE SOFTWARE IS PROVIDED "AS IS", WITHOUT WARRANTY OF ANY KIND, EXPRESS OR
// IMPLIED, INCLUDING BUT NOT LIMITED TO THE WARRANTIES OF MERCHANTABILITY,
// FITNESS FOR A PARTICULAR PURPOSE AND NONINFRINGEMENT. IN NO EVENT SHALL THE
// AUTHORS OR COPYRIGHT HOLDERS BE LIABLE FOR ANY CLAIM, DAMAGES OR OTHER
// LIABILITY, WHETHER IN AN ACTION OF CONTRACT, TORT OR OTHERWISE, ARISING FROM,
// OUT OF OR IN CONNECTION WITH THE SOFTWARE OR THE USE OR OTHER DEALINGS IN
// THE SOFTWARE.
//

#import <Foundation/Foundation.h>
#import <CoreServices/CoreServices.h>

#include "../IO/MacFileWatcher.h"

static void CallbackFunction(ConstFSEventStreamRef streamRef, void* clientCallBackInfo, size_t numEvents, void* eventPaths, const FSEventStreamEventFlags eventFlags[], const FSEventStreamEventId eventIds[]);

@interface MacFileWatcher : NSObject
{
    NSString* pathName_;
    bool watchSubDirs_;
    FSEventStreamRef streamRef_;
    NSMutableString* changes_;
}

@property (nonatomic, retain) NSString* pathName;
@property (nonatomic, assign) bool watchSubDirs;
@property (nonatomic, retain) NSMutableString* changes;

- (MacFileWatcher*)initWithPathName:(const char*)pathName recursive:(bool)watchSubDirs;
- (const char*)readChanges;
- (void)addChange:(NSString*)fileName;

@end

@implementation MacFileWatcher

@synthesize pathName=pathName_;
@synthesize watchSubDirs=watchSubDirs_;
@synthesize changes=changes_;

- (MacFileWatcher*)initWithPathName:(const char*)pathName recursive:(bool)watchSubDirs
{
    self = [super init];
    if (self)
    {
        self.pathName = [[[NSString stringWithUTF8String:pathName] stringByResolvingSymlinksInPath] stringByAppendingString:@"/"];
        self.watchSubDirs = watchSubDirs;
        self.changes = [NSMutableString stringWithString:@""];

        CFArrayRef pathsToWatch = CFArrayCreate(NULL, (const void **)&pathName_, 1, NULL);
        FSEventStreamContext context = {0, self, NULL, NULL, NULL};
        CFAbsoluteTime latency = 0.1;   // in seconds
        streamRef_ = FSEventStreamCreate(NULL, &CallbackFunction, &context, pathsToWatch, kFSEventStreamEventIdSinceNow, latency, kFSEventStreamCreateFlagUseCFTypes | kFSEventStreamCreateFlagFileEvents);
        CFRelease(pathsToWatch);

        if (streamRef_)
        {
            FSEventStreamScheduleWithRunLoop(streamRef_, CFRunLoopGetMain(), kCFRunLoopDefaultMode);
            if (!FSEventStreamStart(streamRef_))
            {
                [self release];
                return nil;
            }
        }

    }
    return self;
}

- (void)dealloc
{
    FSEventStreamStop(streamRef_);
    FSEventStreamInvalidate(streamRef_);
    FSEventStreamRelease(streamRef_);
    streamRef_ = NULL;
    
    self.changes = nil;
    self.pathName = nil;
    [super dealloc];
}

- (const char*)readChanges
{
    @synchronized(changes_)
    {
        const char* changes = [changes_ UTF8String];
        [changes_ setString:@""];
        return changes;
    }
}

- (void)addChange:(char)kind recursive:(NSString*)fileName
{
    @synchronized(changes_)
    {
        [changes_ appendFormat:@"%c%@\n", kind, fileName];
    }
}

@end

static void CallbackFunction(ConstFSEventStreamRef streamRef, void* clientCallBackInfo, size_t numEvents, void* eventPaths, const FSEventStreamEventFlags eventFlags[], const FSEventStreamEventId eventIds[])
{
    MacFileWatcher* watcher = (MacFileWatcher*)clientCallBackInfo;
    NSArray* paths = (NSArray*)eventPaths;
    int index = -1;
    for (NSString* fileName in paths)
    {
        ++index;
        if (![fileName length])
            continue;
        if ([[fileName lastPathComponent] isEqualToString:@".DS_Store"])
            continue;
        if ([fileName hasPrefix:watcher.pathName])
            fileName = [fileName substringFromIndex:[watcher.pathName length]];
        
        // Skip if event path is a sub dir and watch sub dirs is not requested
        if (!watcher.watchSubDirs && [fileName rangeOfString:@"/"].location != NSNotFound)
            continue;

        FSEventStreamEventFlags flags = eventFlags[index];
        if (flags & kFSEventStreamEventFlagItemIsFile)
        {
            if (flags & kFSEventStreamEventFlagItemCreated)
            {
                [watcher addChange:[0 fileName]];
            }
            else if (flags & kFSEventStreamEventFlagItemModified)
            {
                [watcher addChange:[3 fileName]];
            }
            else if (flags & kFSEventStreamEventFlagItemRenamed)
            {
                [watcher addChange:[2 fileName]];
            }
            else if (flags & kFSEventStreamEventFlagItemRemoved)
            {
                [watcher addChange:[1 fileName]];
            }
        }
    }
}

bool CheckMinimalVersion(int major, int minor)
{
    NSString* plistPath = @"/System/Library/CoreServices/SystemVersion.plist";
    NSDictionary* pListDict = [[[NSDictionary alloc] initWithContentsOfFile:plistPath] autorelease];
    NSString* productVersion = [pListDict valueForKey:@"ProductVersion"];
    NSArray* parts = [productVersion componentsSeparatedByString: @"."];
    if ([[parts objectAtIndex:0] integerValue] < major)
        return false;
    if ([[parts objectAtIndex:1] integerValue] < minor)
        return false;
    return true;
}

bool IsFileWatcherSupported()
{
    // The FS Event API only supports individual file watching in 10.7 (Lion) or later 
    return CheckMinimalVersion(10, 7);
}

void* CreateFileWatcher(const char* pathName, bool watchSubDirs)
{
    // Do not autorelease as the caller has no way to retain it
    return [[MacFileWatcher alloc] initWithPathName:pathName recursive:watchSubDirs];
}

void CloseFileWatcher(void* watcher)
{
    // Release the object now
    [(MacFileWatcher*)watcher release];
}

const char* ReadFileWatcher(void* watcher)
{
    NSAutoreleasePool* pool = [[NSAutoreleasePool alloc] init];
    const char* result = [(MacFileWatcher*)watcher readChanges];
    [pool release];
    pool = nil;
    return result;
}
=======
//
// Copyright (c) 2008-2019 the Urho3D project.
//
// Permission is hereby granted, free of charge, to any person obtaining a copy
// of this software and associated documentation files (the "Software"), to deal
// in the Software without restriction, including without limitation the rights
// to use, copy, modify, merge, publish, distribute, sublicense, and/or sell
// copies of the Software, and to permit persons to whom the Software is
// furnished to do so, subject to the following conditions:
//
// The above copyright notice and this permission notice shall be included in
// all copies or substantial portions of the Software.
//
// THE SOFTWARE IS PROVIDED "AS IS", WITHOUT WARRANTY OF ANY KIND, EXPRESS OR
// IMPLIED, INCLUDING BUT NOT LIMITED TO THE WARRANTIES OF MERCHANTABILITY,
// FITNESS FOR A PARTICULAR PURPOSE AND NONINFRINGEMENT. IN NO EVENT SHALL THE
// AUTHORS OR COPYRIGHT HOLDERS BE LIABLE FOR ANY CLAIM, DAMAGES OR OTHER
// LIABILITY, WHETHER IN AN ACTION OF CONTRACT, TORT OR OTHERWISE, ARISING FROM,
// OUT OF OR IN CONNECTION WITH THE SOFTWARE OR THE USE OR OTHER DEALINGS IN
// THE SOFTWARE.
//

#import <Foundation/Foundation.h>
#import <CoreServices/CoreServices.h>

#include "../IO/MacFileWatcher.h"

static void CallbackFunction(ConstFSEventStreamRef streamRef, void* clientCallBackInfo, size_t numEvents, void* eventPaths, const FSEventStreamEventFlags eventFlags[], const FSEventStreamEventId eventIds[]);

@interface MacFileWatcher : NSObject
{
    NSString* pathName_;
    bool watchSubDirs_;
    FSEventStreamRef streamRef_;
    NSMutableString* changes_;
}

@property (nonatomic, retain) NSString* pathName;
@property (nonatomic, assign) bool watchSubDirs;
@property (nonatomic, retain) NSMutableString* changes;

- (MacFileWatcher*)initWithPathName:(const char*)pathName recursive:(bool)watchSubDirs;
- (const char*)readChanges;
- (void)addChange:(NSString*)fileName;

@end

@implementation MacFileWatcher

@synthesize pathName=pathName_;
@synthesize watchSubDirs=watchSubDirs_;
@synthesize changes=changes_;

- (MacFileWatcher*)initWithPathName:(const char*)pathName recursive:(bool)watchSubDirs
{
    self = [super init];
    if (self)
    {
        self.pathName = [[[NSString stringWithUTF8String:pathName] stringByResolvingSymlinksInPath] stringByAppendingString:@"/"];
        self.watchSubDirs = watchSubDirs;
        self.changes = [NSMutableString stringWithString:@""];

        CFArrayRef pathsToWatch = CFArrayCreate(NULL, (const void **)&pathName_, 1, NULL);
        FSEventStreamContext context = {0, self, NULL, NULL, NULL};
        CFAbsoluteTime latency = 0.1;   // in seconds
        streamRef_ = FSEventStreamCreate(NULL, &CallbackFunction, &context, pathsToWatch, kFSEventStreamEventIdSinceNow, latency, kFSEventStreamCreateFlagUseCFTypes | kFSEventStreamCreateFlagFileEvents);
        CFRelease(pathsToWatch);

        if (streamRef_)
        {
            FSEventStreamScheduleWithRunLoop(streamRef_, CFRunLoopGetMain(), kCFRunLoopDefaultMode);
            if (!FSEventStreamStart(streamRef_))
            {
                [self release];
                return nil;
            }
        }

    }
    return self;
}

- (void)dealloc
{
    FSEventStreamStop(streamRef_);
    FSEventStreamInvalidate(streamRef_);
    FSEventStreamRelease(streamRef_);
    streamRef_ = NULL;
    
    self.changes = nil;
    self.pathName = nil;
    [super dealloc];
}

- (const char*)readChanges
{
    @synchronized(changes_)
    {
        const char* changes = [changes_ UTF8String];
        [changes_ setString:@""];
        return changes;
    }
}

- (void)addChange:(char)kind recursive:(NSString*)fileName
{
    @synchronized(changes_)
    {
        [changes_ appendFormat:@"%c%@\n", kind, fileName];
    }
}

@end

static void CallbackFunction(ConstFSEventStreamRef streamRef, void* clientCallBackInfo, size_t numEvents, void* eventPaths, const FSEventStreamEventFlags eventFlags[], const FSEventStreamEventId eventIds[])
{
    MacFileWatcher* watcher = (MacFileWatcher*)clientCallBackInfo;
    NSArray* paths = (NSArray*)eventPaths;
    int index = -1;
    for (NSString* fileName in paths)
    {
        ++index;
        if (![fileName length])
            continue;
        if ([[fileName lastPathComponent] isEqualToString:@".DS_Store"])
            continue;
        if ([fileName hasPrefix:watcher.pathName])
            fileName = [fileName substringFromIndex:[watcher.pathName length]];
        
        // Skip if event path is a sub dir and watch sub dirs is not requested
        if (!watcher.watchSubDirs && [fileName rangeOfString:@"/"].location != NSNotFound)
            continue;

        FSEventStreamEventFlags flags = eventFlags[index];
        if (flags & kFSEventStreamEventFlagItemIsFile)
        {
            if (flags & kFSEventStreamEventFlagItemCreated)
            {
                [watcher addChange:[0 fileName]];
            }
            else if (flags & kFSEventStreamEventFlagItemModified)
            {
                [watcher addChange:[3 fileName]];
            }
            else if (flags & kFSEventStreamEventFlagItemRenamed)
            {
                [watcher addChange:[2 fileName]];
            }
            else if (flags & kFSEventStreamEventFlagItemRemoved)
            {
                [watcher addChange:[1 fileName]];
            }
        }
    }
}

bool CheckMinimalVersion(int major, int minor)
{
    NSString* plistPath = @"/System/Library/CoreServices/SystemVersion.plist";
    NSDictionary* pListDict = [[[NSDictionary alloc] initWithContentsOfFile:plistPath] autorelease];
    NSString* productVersion = [pListDict valueForKey:@"ProductVersion"];
    NSArray* parts = [productVersion componentsSeparatedByString: @"."];
    if ([[parts objectAtIndex:0] integerValue] < major)
        return false;
    if ([[parts objectAtIndex:1] integerValue] < minor)
        return false;
    return true;
}

bool IsFileWatcherSupported()
{
    // The FS Event API only supports individual file watching in 10.7 (Lion) or later 
    return CheckMinimalVersion(10, 7);
}

void* CreateFileWatcher(const char* pathName, bool watchSubDirs)
{
    // Do not autorelease as the caller has no way to retain it
    return [[MacFileWatcher alloc] initWithPathName:pathName recursive:watchSubDirs];
}

void CloseFileWatcher(void* watcher)
{
    // Release the object now
    [(MacFileWatcher*)watcher release];
}

const char* ReadFileWatcher(void* watcher)
{
    NSAutoreleasePool* pool = [[NSAutoreleasePool alloc] init];
    const char* result = [(MacFileWatcher*)watcher readChanges];
    [pool release];
    pool = nil;
    return result;
}
>>>>>>> ea9b00d5
<|MERGE_RESOLUTION|>--- conflicted
+++ resolved
@@ -1,200 +1,3 @@
-<<<<<<< HEAD
-//
-// Copyright (c) 2008-2018 the Urho3D project.
-//
-// Permission is hereby granted, free of charge, to any person obtaining a copy
-// of this software and associated documentation files (the "Software"), to deal
-// in the Software without restriction, including without limitation the rights
-// to use, copy, modify, merge, publish, distribute, sublicense, and/or sell
-// copies of the Software, and to permit persons to whom the Software is
-// furnished to do so, subject to the following conditions:
-//
-// The above copyright notice and this permission notice shall be included in
-// all copies or substantial portions of the Software.
-//
-// THE SOFTWARE IS PROVIDED "AS IS", WITHOUT WARRANTY OF ANY KIND, EXPRESS OR
-// IMPLIED, INCLUDING BUT NOT LIMITED TO THE WARRANTIES OF MERCHANTABILITY,
-// FITNESS FOR A PARTICULAR PURPOSE AND NONINFRINGEMENT. IN NO EVENT SHALL THE
-// AUTHORS OR COPYRIGHT HOLDERS BE LIABLE FOR ANY CLAIM, DAMAGES OR OTHER
-// LIABILITY, WHETHER IN AN ACTION OF CONTRACT, TORT OR OTHERWISE, ARISING FROM,
-// OUT OF OR IN CONNECTION WITH THE SOFTWARE OR THE USE OR OTHER DEALINGS IN
-// THE SOFTWARE.
-//
-
-#import <Foundation/Foundation.h>
-#import <CoreServices/CoreServices.h>
-
-#include "../IO/MacFileWatcher.h"
-
-static void CallbackFunction(ConstFSEventStreamRef streamRef, void* clientCallBackInfo, size_t numEvents, void* eventPaths, const FSEventStreamEventFlags eventFlags[], const FSEventStreamEventId eventIds[]);
-
-@interface MacFileWatcher : NSObject
-{
-    NSString* pathName_;
-    bool watchSubDirs_;
-    FSEventStreamRef streamRef_;
-    NSMutableString* changes_;
-}
-
-@property (nonatomic, retain) NSString* pathName;
-@property (nonatomic, assign) bool watchSubDirs;
-@property (nonatomic, retain) NSMutableString* changes;
-
-- (MacFileWatcher*)initWithPathName:(const char*)pathName recursive:(bool)watchSubDirs;
-- (const char*)readChanges;
-- (void)addChange:(NSString*)fileName;
-
-@end
-
-@implementation MacFileWatcher
-
-@synthesize pathName=pathName_;
-@synthesize watchSubDirs=watchSubDirs_;
-@synthesize changes=changes_;
-
-- (MacFileWatcher*)initWithPathName:(const char*)pathName recursive:(bool)watchSubDirs
-{
-    self = [super init];
-    if (self)
-    {
-        self.pathName = [[[NSString stringWithUTF8String:pathName] stringByResolvingSymlinksInPath] stringByAppendingString:@"/"];
-        self.watchSubDirs = watchSubDirs;
-        self.changes = [NSMutableString stringWithString:@""];
-
-        CFArrayRef pathsToWatch = CFArrayCreate(NULL, (const void **)&pathName_, 1, NULL);
-        FSEventStreamContext context = {0, self, NULL, NULL, NULL};
-        CFAbsoluteTime latency = 0.1;   // in seconds
-        streamRef_ = FSEventStreamCreate(NULL, &CallbackFunction, &context, pathsToWatch, kFSEventStreamEventIdSinceNow, latency, kFSEventStreamCreateFlagUseCFTypes | kFSEventStreamCreateFlagFileEvents);
-        CFRelease(pathsToWatch);
-
-        if (streamRef_)
-        {
-            FSEventStreamScheduleWithRunLoop(streamRef_, CFRunLoopGetMain(), kCFRunLoopDefaultMode);
-            if (!FSEventStreamStart(streamRef_))
-            {
-                [self release];
-                return nil;
-            }
-        }
-
-    }
-    return self;
-}
-
-- (void)dealloc
-{
-    FSEventStreamStop(streamRef_);
-    FSEventStreamInvalidate(streamRef_);
-    FSEventStreamRelease(streamRef_);
-    streamRef_ = NULL;
-    
-    self.changes = nil;
-    self.pathName = nil;
-    [super dealloc];
-}
-
-- (const char*)readChanges
-{
-    @synchronized(changes_)
-    {
-        const char* changes = [changes_ UTF8String];
-        [changes_ setString:@""];
-        return changes;
-    }
-}
-
-- (void)addChange:(char)kind recursive:(NSString*)fileName
-{
-    @synchronized(changes_)
-    {
-        [changes_ appendFormat:@"%c%@\n", kind, fileName];
-    }
-}
-
-@end
-
-static void CallbackFunction(ConstFSEventStreamRef streamRef, void* clientCallBackInfo, size_t numEvents, void* eventPaths, const FSEventStreamEventFlags eventFlags[], const FSEventStreamEventId eventIds[])
-{
-    MacFileWatcher* watcher = (MacFileWatcher*)clientCallBackInfo;
-    NSArray* paths = (NSArray*)eventPaths;
-    int index = -1;
-    for (NSString* fileName in paths)
-    {
-        ++index;
-        if (![fileName length])
-            continue;
-        if ([[fileName lastPathComponent] isEqualToString:@".DS_Store"])
-            continue;
-        if ([fileName hasPrefix:watcher.pathName])
-            fileName = [fileName substringFromIndex:[watcher.pathName length]];
-        
-        // Skip if event path is a sub dir and watch sub dirs is not requested
-        if (!watcher.watchSubDirs && [fileName rangeOfString:@"/"].location != NSNotFound)
-            continue;
-
-        FSEventStreamEventFlags flags = eventFlags[index];
-        if (flags & kFSEventStreamEventFlagItemIsFile)
-        {
-            if (flags & kFSEventStreamEventFlagItemCreated)
-            {
-                [watcher addChange:[0 fileName]];
-            }
-            else if (flags & kFSEventStreamEventFlagItemModified)
-            {
-                [watcher addChange:[3 fileName]];
-            }
-            else if (flags & kFSEventStreamEventFlagItemRenamed)
-            {
-                [watcher addChange:[2 fileName]];
-            }
-            else if (flags & kFSEventStreamEventFlagItemRemoved)
-            {
-                [watcher addChange:[1 fileName]];
-            }
-        }
-    }
-}
-
-bool CheckMinimalVersion(int major, int minor)
-{
-    NSString* plistPath = @"/System/Library/CoreServices/SystemVersion.plist";
-    NSDictionary* pListDict = [[[NSDictionary alloc] initWithContentsOfFile:plistPath] autorelease];
-    NSString* productVersion = [pListDict valueForKey:@"ProductVersion"];
-    NSArray* parts = [productVersion componentsSeparatedByString: @"."];
-    if ([[parts objectAtIndex:0] integerValue] < major)
-        return false;
-    if ([[parts objectAtIndex:1] integerValue] < minor)
-        return false;
-    return true;
-}
-
-bool IsFileWatcherSupported()
-{
-    // The FS Event API only supports individual file watching in 10.7 (Lion) or later 
-    return CheckMinimalVersion(10, 7);
-}
-
-void* CreateFileWatcher(const char* pathName, bool watchSubDirs)
-{
-    // Do not autorelease as the caller has no way to retain it
-    return [[MacFileWatcher alloc] initWithPathName:pathName recursive:watchSubDirs];
-}
-
-void CloseFileWatcher(void* watcher)
-{
-    // Release the object now
-    [(MacFileWatcher*)watcher release];
-}
-
-const char* ReadFileWatcher(void* watcher)
-{
-    NSAutoreleasePool* pool = [[NSAutoreleasePool alloc] init];
-    const char* result = [(MacFileWatcher*)watcher readChanges];
-    [pool release];
-    pool = nil;
-    return result;
-}
-=======
 //
 // Copyright (c) 2008-2019 the Urho3D project.
 //
@@ -389,5 +192,4 @@
     [pool release];
     pool = nil;
     return result;
-}
->>>>>>> ea9b00d5
+}