--- conflicted
+++ resolved
@@ -1,6 +1,5 @@
-<<<<<<< HEAD
 //
-// Copyright (c) 2008-2019 the Urho3D project.
+// Copyright (c) 2008-2020 the Urho3D project.
 //
 // Permission is hereby granted, free of charge, to any person obtaining a copy
 // of this software and associated documentation files (the "Software"), to deal
@@ -197,205 +196,4 @@
     SetChildOffset(pressed_ ? pressedChildOffset_ : IntVector2::ZERO);
 }
 
-}
-=======
-//
-// Copyright (c) 2008-2020 the Urho3D project.
-//
-// Permission is hereby granted, free of charge, to any person obtaining a copy
-// of this software and associated documentation files (the "Software"), to deal
-// in the Software without restriction, including without limitation the rights
-// to use, copy, modify, merge, publish, distribute, sublicense, and/or sell
-// copies of the Software, and to permit persons to whom the Software is
-// furnished to do so, subject to the following conditions:
-//
-// The above copyright notice and this permission notice shall be included in
-// all copies or substantial portions of the Software.
-//
-// THE SOFTWARE IS PROVIDED "AS IS", WITHOUT WARRANTY OF ANY KIND, EXPRESS OR
-// IMPLIED, INCLUDING BUT NOT LIMITED TO THE WARRANTIES OF MERCHANTABILITY,
-// FITNESS FOR A PARTICULAR PURPOSE AND NONINFRINGEMENT. IN NO EVENT SHALL THE
-// AUTHORS OR COPYRIGHT HOLDERS BE LIABLE FOR ANY CLAIM, DAMAGES OR OTHER
-// LIABILITY, WHETHER IN AN ACTION OF CONTRACT, TORT OR OTHERWISE, ARISING FROM,
-// OUT OF OR IN CONNECTION WITH THE SOFTWARE OR THE USE OR OTHER DEALINGS IN
-// THE SOFTWARE.
-//
-
-#include "../Precompiled.h"
-
-#include "../Core/Context.h"
-#include "../Input/InputEvents.h"
-#include "../UI/Button.h"
-#include "../UI/UI.h"
-#include "../UI/UIEvents.h"
-
-#include "../DebugNew.h"
-
-namespace Urho3D
-{
-
-extern const char* UI_CATEGORY;
-
-Button::Button(Context* context) :
-    BorderImage(context),
-    pressedOffset_(IntVector2::ZERO),
-    pressedChildOffset_(IntVector2::ZERO),
-    repeatDelay_(1.0f),
-    repeatRate_(0.0f),
-    repeatTimer_(0.0f),
-    pressed_(false)
-{
-    SetEnabled(true);
-    focusMode_ = FM_FOCUSABLE;
-}
-
-Button::~Button() = default;
-
-void Button::RegisterObject(Context* context)
-{
-    context->RegisterFactory<Button>(UI_CATEGORY);
-
-    URHO3D_COPY_BASE_ATTRIBUTES(BorderImage);
-    URHO3D_UPDATE_ATTRIBUTE_DEFAULT_VALUE("Is Enabled", true);
-    URHO3D_UPDATE_ATTRIBUTE_DEFAULT_VALUE("Focus Mode", FM_FOCUSABLE);
-    URHO3D_ACCESSOR_ATTRIBUTE("Pressed Image Offset", GetPressedOffset, SetPressedOffset, IntVector2, IntVector2::ZERO, AM_FILE);
-    URHO3D_ACCESSOR_ATTRIBUTE("Pressed Child Offset", GetPressedChildOffset, SetPressedChildOffset, IntVector2, IntVector2::ZERO, AM_FILE);
-    URHO3D_ACCESSOR_ATTRIBUTE("Repeat Delay", GetRepeatDelay, SetRepeatDelay, float, 1.0f, AM_FILE);
-    URHO3D_ACCESSOR_ATTRIBUTE("Repeat Rate", GetRepeatRate, SetRepeatRate, float, 0.0f, AM_FILE);
-}
-
-void Button::Update(float timeStep)
-{
-    if (!hovering_ && pressed_)
-        SetPressed(false);
-
-    // Send repeat events if pressed
-    if (pressed_ && repeatRate_ > 0.0f)
-    {
-        repeatTimer_ -= timeStep;
-        if (repeatTimer_ <= 0.0f)
-        {
-            repeatTimer_ += 1.0f / repeatRate_;
-
-            using namespace Pressed;
-
-            VariantMap& eventData = GetEventDataMap();
-            eventData[P_ELEMENT] = this;
-            SendEvent(E_PRESSED, eventData);
-        }
-    }
-}
-
-void Button::GetBatches(PODVector<UIBatch>& batches, PODVector<float>& vertexData, const IntRect& currentScissor)
-{
-    IntVector2 offset(IntVector2::ZERO);
-    if (enabled_)
-    {
-        if (hovering_ || HasFocus())
-            offset += hoverOffset_;
-        if (pressed_ || selected_)
-            offset += pressedOffset_;
-    }
-    else
-    {
-        offset += disabledOffset_;
-    }
-    
-    BorderImage::GetBatches(batches, vertexData, currentScissor, offset);
-}
-
-void Button::OnClickBegin(const IntVector2& position, const IntVector2& screenPosition, int button, int buttons, int qualifiers,
-    Cursor* cursor)
-{
-    if (button == MOUSEB_LEFT)
-    {
-        SetPressed(true);
-        repeatTimer_ = repeatDelay_;
-        hovering_ = true;
-
-        using namespace Pressed;
-
-        VariantMap& eventData = GetEventDataMap();
-        eventData[P_ELEMENT] = this;
-        SendEvent(E_PRESSED, eventData);
-    }
-}
-
-void Button::OnClickEnd(const IntVector2& position, const IntVector2& screenPosition, int button, int buttons, int qualifiers,
-    Cursor* cursor, UIElement* beginElement)
-{
-    if (pressed_ && button == MOUSEB_LEFT)
-    {
-        SetPressed(false);
-        // If mouse was released on top of the element, consider it hovering on this frame yet (see issue #1453)
-        if (IsInside(screenPosition, true))
-            hovering_ = true;
-
-        using namespace Released;
-
-        VariantMap& eventData = GetEventDataMap();
-        eventData[P_ELEMENT] = this;
-        SendEvent(E_RELEASED, eventData);
-    }
-}
-
-void Button::OnDragMove(const IntVector2& position, const IntVector2& screenPosition, const IntVector2& deltaPos, int buttons,
-    int qualifiers, Cursor* cursor)
-{
-    SetPressed(true);
-}
-
-void Button::OnKey(Key key, MouseButtonFlags buttons, QualifierFlags qualifiers)
-{
-    if (HasFocus() && (key == KEY_RETURN || key == KEY_RETURN2 || key == KEY_KP_ENTER || key == KEY_SPACE))
-    {
-        // Simulate LMB click
-        OnClickBegin(IntVector2(), IntVector2(), MOUSEB_LEFT, 0, 0, nullptr);
-        OnClickEnd(IntVector2(), IntVector2(), MOUSEB_LEFT, 0, 0, nullptr, nullptr);
-    }
-}
-
-void Button::SetPressedOffset(const IntVector2& offset)
-{
-    pressedOffset_ = offset;
-}
-
-void Button::SetPressedOffset(int x, int y)
-{
-    pressedOffset_ = IntVector2(x, y);
-}
-
-void Button::SetPressedChildOffset(const IntVector2& offset)
-{
-    pressedChildOffset_ = offset;
-}
-
-void Button::SetPressedChildOffset(int x, int y)
-{
-    pressedChildOffset_ = IntVector2(x, y);
-}
-
-void Button::SetRepeat(float delay, float rate)
-{
-    SetRepeatDelay(delay);
-    SetRepeatRate(rate);
-}
-
-void Button::SetRepeatDelay(float delay)
-{
-    repeatDelay_ = Max(delay, 0.0f);
-}
-
-void Button::SetRepeatRate(float rate)
-{
-    repeatRate_ = Max(rate, 0.0f);
-}
-
-void Button::SetPressed(bool enable)
-{
-    pressed_ = enable;
-    SetChildOffset(pressed_ ? pressedChildOffset_ : IntVector2::ZERO);
-}
-
-}
->>>>>>> 6296d22e
+}