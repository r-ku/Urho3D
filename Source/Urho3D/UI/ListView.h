<<<<<<< HEAD
//
// Copyright (c) 2008-2020 the Urho3D project.
//
// Permission is hereby granted, free of charge, to any person obtaining a copy
// of this software and associated documentation files (the "Software"), to deal
// in the Software without restriction, including without limitation the rights
// to use, copy, modify, merge, publish, distribute, sublicense, and/or sell
// copies of the Software, and to permit persons to whom the Software is
// furnished to do so, subject to the following conditions:
//
// The above copyright notice and this permission notice shall be included in
// all copies or substantial portions of the Software.
//
// THE SOFTWARE IS PROVIDED "AS IS", WITHOUT WARRANTY OF ANY KIND, EXPRESS OR
// IMPLIED, INCLUDING BUT NOT LIMITED TO THE WARRANTIES OF MERCHANTABILITY,
// FITNESS FOR A PARTICULAR PURPOSE AND NONINFRINGEMENT. IN NO EVENT SHALL THE
// AUTHORS OR COPYRIGHT HOLDERS BE LIABLE FOR ANY CLAIM, DAMAGES OR OTHER
// LIABILITY, WHETHER IN AN ACTION OF CONTRACT, TORT OR OTHERWISE, ARISING FROM,
// OUT OF OR IN CONNECTION WITH THE SOFTWARE OR THE USE OR OTHER DEALINGS IN
// THE SOFTWARE.
//

/// \file

#pragma once

#include "../Input/InputConstants.h"
#include "../UI/ScrollView.h"

namespace Urho3D
{

/// %ListView selection highlight mode.
enum HighlightMode
{
    /// Never highlight selections.
    HM_NEVER,
    /// Highlight when focused.
    HM_FOCUS,
    /// Highlight always.
    HM_ALWAYS
};

/// Scrollable list %UI element.
class URHO3D_API ListView : public ScrollView
{
    URHO3D_OBJECT(ListView, ScrollView);

public:
    /// Construct.
    explicit ListView(Context* context);
    /// Destruct.
    ~ListView() override;
    /// Register object factory.
    static void RegisterObject(Context* context);

    /// React to a key press.
    void OnKey(Key key, MouseButtonFlags buttons, QualifierFlags qualifiers) override;
    /// React to resize.
    void OnResize(const IntVector2& newSize, const IntVector2& delta) override;

    /// Manually update layout on internal elements.
    void UpdateInternalLayout();
    /// Disable automatic layout update for internal elements.
    void DisableInternalLayoutUpdate();
    /// Enable automatic layout update for internal elements.
    void EnableInternalLayoutUpdate();

    /// Add item to the end of the list.
    void AddItem(UIElement* item);
    /// \brief Insert item at a specific index. In hierarchy mode, the optional parameter will be used to determine the child's indent level in respect to its parent.
    /// If index is greater than the total items then the new item is inserted at the end of the list.
    /// In hierarchy mode, if index is greater than the index of last children of the specified parent item then the new item is inserted next to the last children.
    /// And if the index is lesser than the index of the parent item itself then the new item is inserted before the first child item.
    void InsertItem(unsigned index, UIElement* item, UIElement* parentItem = nullptr);
    /// Remove specific item, starting search at the specified index if provided. In hierarchy mode will also remove any children.
    void RemoveItem(UIElement* item, unsigned index = 0);
    /// Remove item at index. In hierarchy mode will also remove any children.
    void RemoveItem(unsigned index);
    /// Remove all items.
    void RemoveAllItems();
    /// Set selection.
    void SetSelection(unsigned index);
    /// Set multiple selected items. If multiselect disabled, sets only the first.
    void SetSelections(const ea::vector<unsigned>& indices);
    /// Add item to the selection, multiselect mode only.
    void AddSelection(unsigned index);
    /// Remove item from the selection.
    void RemoveSelection(unsigned index);
    /// Toggle selection of an item.
    void ToggleSelection(unsigned index);
    /// Move selection by a delta and clamp at list ends. If additive (multiselect only), will add to the existing selection.
    void ChangeSelection(int delta, bool additive = false);
    /// Clear selection.
    void ClearSelection();
    /// Set selected items' highlight mode.
    void SetHighlightMode(HighlightMode mode);
    /// Enable multiselect.
    void SetMultiselect(bool enable);
    /// \brief Enable hierarchy mode. Allows items to have parent-child relationship at different indent level and the ability to expand/collapse child items.
    /// All items in the list will be lost during mode change.
    void SetHierarchyMode(bool enable);
    /// Set base indent, i.e. the indent level of the ultimate parent item.
    void SetBaseIndent(int baseIndent);
    /// Enable clearing of selection on defocus.
    void SetClearSelectionOnDefocus(bool enable);
    /// Enable reacting to click end instead of click start for item selection. Default false.
    void SetSelectOnClickEnd(bool enable);

    /// Expand item at index. Only has effect in hierarchy mode.
    void Expand(unsigned index, bool enable, bool recursive = false);
    /// Toggle item's expanded flag at index. Only has effect in hierarchy mode.
    void ToggleExpand(unsigned index, bool recursive = false);

    /// Return number of items.
    unsigned GetNumItems() const;
    /// Return item at index.
    UIElement* GetItem(unsigned index) const;
    /// Return all items.
    ea::vector<UIElement*> GetItems() const;
    /// Return index of item, or M_MAX_UNSIGNED If not found.
    unsigned FindItem(UIElement* item) const;
    /// Return first selected index, or M_MAX_UNSIGNED if none selected.
    unsigned GetSelection() const;

    /// Return all selected indices.
    const ea::vector<unsigned>& GetSelections() const { return selections_; }

    /// Copy selected items to system clipboard. Currently only applicable to Text items.
    void CopySelectedItemsToClipboard() const;
    /// Return first selected item, or null if none selected.
    UIElement* GetSelectedItem() const;
    /// Return all selected items.
    ea::vector<UIElement*> GetSelectedItems() const;
    /// Return whether an item at index is selected.
    bool IsSelected(unsigned index) const;
    /// Return whether an item at index has its children expanded (in hierarchy mode only).
    bool IsExpanded(unsigned index) const;

    /// Return highlight mode.
    HighlightMode GetHighlightMode() const { return highlightMode_; }

    /// Return whether multiselect enabled.
    bool GetMultiselect() const { return multiselect_; }

    /// Return whether selection is cleared on defocus.
    bool GetClearSelectionOnDefocus() const { return clearSelectionOnDefocus_; }

    /// Return whether reacts to click end instead of click start for item selection.
    bool GetSelectOnClickEnd() const { return selectOnClickEnd_; }

    /// Return whether hierarchy mode enabled.
    bool GetHierarchyMode() const { return hierarchyMode_; }

    /// Return base indent.
    int GetBaseIndent() const { return baseIndent_; }

    /// Ensure full visibility of the item.
    void EnsureItemVisibility(unsigned index);
    /// Ensure full visibility of the item.
    void EnsureItemVisibility(UIElement* item);

protected:
    /// Filter implicit attributes in serialization process.
    bool FilterImplicitAttributes(XMLElement& dest) const override;
    /// Update selection effect when selection or focus changes.
    void UpdateSelectionEffect();

    /// Current selection.
    ea::vector<unsigned> selections_;
    /// Highlight mode.
    HighlightMode highlightMode_;
    /// Multiselect flag.
    bool multiselect_;
    /// Hierarchy mode flag.
    bool hierarchyMode_;
    /// Base indent, used in hierarchy mode only.
    int baseIndent_;
    /// Overlay container, used in hierarchy mode only.
    SharedPtr<UIElement> overlayContainer_;
    /// Clear selection on defocus flag.
    bool clearSelectionOnDefocus_;
    /// React to click end instead of click start flag.
    bool selectOnClickEnd_;

private:
    /// Handle global UI mouseclick to check for selection change.
    void HandleUIMouseClick(StringHash eventType, VariantMap& eventData);
    /// Handle global UI mouse doubleclick.
    void HandleUIMouseDoubleClick(StringHash eventType, VariantMap& eventData);
    /// Handle global focus change to check whether an invisible item was focused.
    void HandleItemFocusChanged(StringHash eventType, VariantMap& eventData);
    /// Handle focus changed.
    void HandleFocusChanged(StringHash eventType, VariantMap& eventData);
    /// Update subscription to UI click events
    void UpdateUIClickSubscription();
};

}
=======
//
// Copyright (c) 2008-2020 the Urho3D project.
//
// Permission is hereby granted, free of charge, to any person obtaining a copy
// of this software and associated documentation files (the "Software"), to deal
// in the Software without restriction, including without limitation the rights
// to use, copy, modify, merge, publish, distribute, sublicense, and/or sell
// copies of the Software, and to permit persons to whom the Software is
// furnished to do so, subject to the following conditions:
//
// The above copyright notice and this permission notice shall be included in
// all copies or substantial portions of the Software.
//
// THE SOFTWARE IS PROVIDED "AS IS", WITHOUT WARRANTY OF ANY KIND, EXPRESS OR
// IMPLIED, INCLUDING BUT NOT LIMITED TO THE WARRANTIES OF MERCHANTABILITY,
// FITNESS FOR A PARTICULAR PURPOSE AND NONINFRINGEMENT. IN NO EVENT SHALL THE
// AUTHORS OR COPYRIGHT HOLDERS BE LIABLE FOR ANY CLAIM, DAMAGES OR OTHER
// LIABILITY, WHETHER IN AN ACTION OF CONTRACT, TORT OR OTHERWISE, ARISING FROM,
// OUT OF OR IN CONNECTION WITH THE SOFTWARE OR THE USE OR OTHER DEALINGS IN
// THE SOFTWARE.
//

/// \file

#pragma once

#include "../Input/InputConstants.h"
#include "../UI/ScrollView.h"

namespace Urho3D
{

/// %ListView selection highlight mode.
enum HighlightMode
{
    /// Never highlight selections.
    HM_NEVER,
    /// Highlight when focused.
    HM_FOCUS,
    /// Highlight always.
    HM_ALWAYS
};

/// Scrollable list %UI element.
class URHO3D_API ListView : public ScrollView
{
    URHO3D_OBJECT(ListView, ScrollView);

public:
    /// Construct.
    explicit ListView(Context* context);
    /// Destruct.
    ~ListView() override;
    /// Register object factory.
    static void RegisterObject(Context* context);

    /// React to a key press.
    void OnKey(Key key, MouseButtonFlags buttons, QualifierFlags qualifiers) override;
    /// React to resize.
    void OnResize(const IntVector2& newSize, const IntVector2& delta) override;

    /// Manually update layout on internal elements.
    void UpdateInternalLayout();
    /// Disable automatic layout update for internal elements.
    void DisableInternalLayoutUpdate();
    /// Enable automatic layout update for internal elements.
    void EnableInternalLayoutUpdate();

    /// Add item to the end of the list.
    void AddItem(UIElement* item);
    /// \brief Insert item at a specific index. In hierarchy mode, the optional parameter will be used to determine the child's indent level in respect to its parent.
    /// If index is greater than the total items then the new item is inserted at the end of the list.
    /// In hierarchy mode, if index is greater than the index of last children of the specified parent item then the new item is inserted next to the last children.
    /// And if the index is lesser than the index of the parent item itself then the new item is inserted before the first child item.
    void InsertItem(unsigned index, UIElement* item, UIElement* parentItem = nullptr);
    /// Remove specific item, starting search at the specified index if provided. In hierarchy mode will also remove any children.
    void RemoveItem(UIElement* item, unsigned index = 0);
    /// Remove item at index. In hierarchy mode will also remove any children.
    void RemoveItem(unsigned index);
    /// Remove all items.
    void RemoveAllItems();
    /// Set selection.
    void SetSelection(unsigned index);
    /// Set multiple selected items. If multiselect disabled, sets only the first.
    void SetSelections(const PODVector<unsigned>& indices);
    /// Add item to the selection, multiselect mode only.
    void AddSelection(unsigned index);
    /// Remove item from the selection.
    void RemoveSelection(unsigned index);
    /// Toggle selection of an item.
    void ToggleSelection(unsigned index);
    /// Move selection by a delta and clamp at list ends. If additive (multiselect only), will add to the existing selection.
    void ChangeSelection(int delta, bool additive = false);
    /// Clear selection.
    void ClearSelection();
    /// Set selected items' highlight mode.
    void SetHighlightMode(HighlightMode mode);
    /// Enable multiselect.
    void SetMultiselect(bool enable);
    /// \brief Enable hierarchy mode. Allows items to have parent-child relationship at different indent level and the ability to expand/collapse child items.
    /// All items in the list will be lost during mode change.
    void SetHierarchyMode(bool enable);
    /// Set base indent, i.e. the indent level of the ultimate parent item.
    void SetBaseIndent(int baseIndent);
    /// Enable clearing of selection on defocus.
    void SetClearSelectionOnDefocus(bool enable);
    /// Enable reacting to click end instead of click start for item selection. Default false.
    void SetSelectOnClickEnd(bool enable);

    /// Expand item at index. Only has effect in hierarchy mode.
    void Expand(unsigned index, bool enable, bool recursive = false);
    /// Toggle item's expanded flag at index. Only has effect in hierarchy mode.
    void ToggleExpand(unsigned index, bool recursive = false);

    /// Return number of items.
    unsigned GetNumItems() const;
    /// Return item at index.
    UIElement* GetItem(unsigned index) const;
    /// Return all items.
    PODVector<UIElement*> GetItems() const;
    /// Return index of item, or M_MAX_UNSIGNED If not found.
    unsigned FindItem(UIElement* item) const;
    /// Return first selected index, or M_MAX_UNSIGNED if none selected.
    unsigned GetSelection() const;

    /// Return all selected indices.
    const PODVector<unsigned>& GetSelections() const { return selections_; }

    /// Copy selected items to system clipboard. Currently only applicable to Text items.
    void CopySelectedItemsToClipboard() const;
    /// Return first selected item, or null if none selected.
    UIElement* GetSelectedItem() const;
    /// Return all selected items.
    PODVector<UIElement*> GetSelectedItems() const;
    /// Return whether an item at index is selected.
    bool IsSelected(unsigned index) const;
    /// Return whether an item at index has its children expanded (in hierarchy mode only).
    bool IsExpanded(unsigned index) const;

    /// Return highlight mode.
    HighlightMode GetHighlightMode() const { return highlightMode_; }

    /// Return whether multiselect enabled.
    bool GetMultiselect() const { return multiselect_; }

    /// Return whether selection is cleared on defocus.
    bool GetClearSelectionOnDefocus() const { return clearSelectionOnDefocus_; }

    /// Return whether reacts to click end instead of click start for item selection.
    bool GetSelectOnClickEnd() const { return selectOnClickEnd_; }

    /// Return whether hierarchy mode enabled.
    bool GetHierarchyMode() const { return hierarchyMode_; }

    /// Return base indent.
    int GetBaseIndent() const { return baseIndent_; }

    /// Ensure full visibility of the item.
    void EnsureItemVisibility(unsigned index);
    /// Ensure full visibility of the item.
    void EnsureItemVisibility(UIElement* item);

protected:
    /// Filter implicit attributes in serialization process.
    bool FilterImplicitAttributes(XMLElement& dest) const override;
    /// Update selection effect when selection or focus changes.
    void UpdateSelectionEffect();

    /// Current selection.
    PODVector<unsigned> selections_;
    /// Highlight mode.
    HighlightMode highlightMode_;
    /// Multiselect flag.
    bool multiselect_;
    /// Hierarchy mode flag.
    bool hierarchyMode_;
    /// Base indent, used in hierarchy mode only.
    int baseIndent_;
    /// Overlay container, used in hierarchy mode only.
    SharedPtr<UIElement> overlayContainer_;
    /// Clear selection on defocus flag.
    bool clearSelectionOnDefocus_;
    /// React to click end instead of click start flag.
    bool selectOnClickEnd_;

private:
    /// Handle global UI mouseclick to check for selection change.
    void HandleUIMouseClick(StringHash eventType, VariantMap& eventData);
    /// Handle global UI mouse doubleclick.
    void HandleUIMouseDoubleClick(StringHash eventType, VariantMap& eventData);
    /// Handle global focus change to check whether an invisible item was focused.
    void HandleItemFocusChanged(StringHash eventType, VariantMap& eventData);
    /// Handle focus changed.
    void HandleFocusChanged(StringHash eventType, VariantMap& eventData);
    /// Update subscription to UI click events.
    void UpdateUIClickSubscription();
};

}
>>>>>>> 72e23423
<|MERGE_RESOLUTION|>--- conflicted
+++ resolved
@@ -1,4 +1,3 @@
-<<<<<<< HEAD
 //
 // Copyright (c) 2008-2020 the Urho3D project.
 //
@@ -193,209 +192,8 @@
     void HandleItemFocusChanged(StringHash eventType, VariantMap& eventData);
     /// Handle focus changed.
     void HandleFocusChanged(StringHash eventType, VariantMap& eventData);
-    /// Update subscription to UI click events
-    void UpdateUIClickSubscription();
-};
-
-}
-=======
-//
-// Copyright (c) 2008-2020 the Urho3D project.
-//
-// Permission is hereby granted, free of charge, to any person obtaining a copy
-// of this software and associated documentation files (the "Software"), to deal
-// in the Software without restriction, including without limitation the rights
-// to use, copy, modify, merge, publish, distribute, sublicense, and/or sell
-// copies of the Software, and to permit persons to whom the Software is
-// furnished to do so, subject to the following conditions:
-//
-// The above copyright notice and this permission notice shall be included in
-// all copies or substantial portions of the Software.
-//
-// THE SOFTWARE IS PROVIDED "AS IS", WITHOUT WARRANTY OF ANY KIND, EXPRESS OR
-// IMPLIED, INCLUDING BUT NOT LIMITED TO THE WARRANTIES OF MERCHANTABILITY,
-// FITNESS FOR A PARTICULAR PURPOSE AND NONINFRINGEMENT. IN NO EVENT SHALL THE
-// AUTHORS OR COPYRIGHT HOLDERS BE LIABLE FOR ANY CLAIM, DAMAGES OR OTHER
-// LIABILITY, WHETHER IN AN ACTION OF CONTRACT, TORT OR OTHERWISE, ARISING FROM,
-// OUT OF OR IN CONNECTION WITH THE SOFTWARE OR THE USE OR OTHER DEALINGS IN
-// THE SOFTWARE.
-//
-
-/// \file
-
-#pragma once
-
-#include "../Input/InputConstants.h"
-#include "../UI/ScrollView.h"
-
-namespace Urho3D
-{
-
-/// %ListView selection highlight mode.
-enum HighlightMode
-{
-    /// Never highlight selections.
-    HM_NEVER,
-    /// Highlight when focused.
-    HM_FOCUS,
-    /// Highlight always.
-    HM_ALWAYS
-};
-
-/// Scrollable list %UI element.
-class URHO3D_API ListView : public ScrollView
-{
-    URHO3D_OBJECT(ListView, ScrollView);
-
-public:
-    /// Construct.
-    explicit ListView(Context* context);
-    /// Destruct.
-    ~ListView() override;
-    /// Register object factory.
-    static void RegisterObject(Context* context);
-
-    /// React to a key press.
-    void OnKey(Key key, MouseButtonFlags buttons, QualifierFlags qualifiers) override;
-    /// React to resize.
-    void OnResize(const IntVector2& newSize, const IntVector2& delta) override;
-
-    /// Manually update layout on internal elements.
-    void UpdateInternalLayout();
-    /// Disable automatic layout update for internal elements.
-    void DisableInternalLayoutUpdate();
-    /// Enable automatic layout update for internal elements.
-    void EnableInternalLayoutUpdate();
-
-    /// Add item to the end of the list.
-    void AddItem(UIElement* item);
-    /// \brief Insert item at a specific index. In hierarchy mode, the optional parameter will be used to determine the child's indent level in respect to its parent.
-    /// If index is greater than the total items then the new item is inserted at the end of the list.
-    /// In hierarchy mode, if index is greater than the index of last children of the specified parent item then the new item is inserted next to the last children.
-    /// And if the index is lesser than the index of the parent item itself then the new item is inserted before the first child item.
-    void InsertItem(unsigned index, UIElement* item, UIElement* parentItem = nullptr);
-    /// Remove specific item, starting search at the specified index if provided. In hierarchy mode will also remove any children.
-    void RemoveItem(UIElement* item, unsigned index = 0);
-    /// Remove item at index. In hierarchy mode will also remove any children.
-    void RemoveItem(unsigned index);
-    /// Remove all items.
-    void RemoveAllItems();
-    /// Set selection.
-    void SetSelection(unsigned index);
-    /// Set multiple selected items. If multiselect disabled, sets only the first.
-    void SetSelections(const PODVector<unsigned>& indices);
-    /// Add item to the selection, multiselect mode only.
-    void AddSelection(unsigned index);
-    /// Remove item from the selection.
-    void RemoveSelection(unsigned index);
-    /// Toggle selection of an item.
-    void ToggleSelection(unsigned index);
-    /// Move selection by a delta and clamp at list ends. If additive (multiselect only), will add to the existing selection.
-    void ChangeSelection(int delta, bool additive = false);
-    /// Clear selection.
-    void ClearSelection();
-    /// Set selected items' highlight mode.
-    void SetHighlightMode(HighlightMode mode);
-    /// Enable multiselect.
-    void SetMultiselect(bool enable);
-    /// \brief Enable hierarchy mode. Allows items to have parent-child relationship at different indent level and the ability to expand/collapse child items.
-    /// All items in the list will be lost during mode change.
-    void SetHierarchyMode(bool enable);
-    /// Set base indent, i.e. the indent level of the ultimate parent item.
-    void SetBaseIndent(int baseIndent);
-    /// Enable clearing of selection on defocus.
-    void SetClearSelectionOnDefocus(bool enable);
-    /// Enable reacting to click end instead of click start for item selection. Default false.
-    void SetSelectOnClickEnd(bool enable);
-
-    /// Expand item at index. Only has effect in hierarchy mode.
-    void Expand(unsigned index, bool enable, bool recursive = false);
-    /// Toggle item's expanded flag at index. Only has effect in hierarchy mode.
-    void ToggleExpand(unsigned index, bool recursive = false);
-
-    /// Return number of items.
-    unsigned GetNumItems() const;
-    /// Return item at index.
-    UIElement* GetItem(unsigned index) const;
-    /// Return all items.
-    PODVector<UIElement*> GetItems() const;
-    /// Return index of item, or M_MAX_UNSIGNED If not found.
-    unsigned FindItem(UIElement* item) const;
-    /// Return first selected index, or M_MAX_UNSIGNED if none selected.
-    unsigned GetSelection() const;
-
-    /// Return all selected indices.
-    const PODVector<unsigned>& GetSelections() const { return selections_; }
-
-    /// Copy selected items to system clipboard. Currently only applicable to Text items.
-    void CopySelectedItemsToClipboard() const;
-    /// Return first selected item, or null if none selected.
-    UIElement* GetSelectedItem() const;
-    /// Return all selected items.
-    PODVector<UIElement*> GetSelectedItems() const;
-    /// Return whether an item at index is selected.
-    bool IsSelected(unsigned index) const;
-    /// Return whether an item at index has its children expanded (in hierarchy mode only).
-    bool IsExpanded(unsigned index) const;
-
-    /// Return highlight mode.
-    HighlightMode GetHighlightMode() const { return highlightMode_; }
-
-    /// Return whether multiselect enabled.
-    bool GetMultiselect() const { return multiselect_; }
-
-    /// Return whether selection is cleared on defocus.
-    bool GetClearSelectionOnDefocus() const { return clearSelectionOnDefocus_; }
-
-    /// Return whether reacts to click end instead of click start for item selection.
-    bool GetSelectOnClickEnd() const { return selectOnClickEnd_; }
-
-    /// Return whether hierarchy mode enabled.
-    bool GetHierarchyMode() const { return hierarchyMode_; }
-
-    /// Return base indent.
-    int GetBaseIndent() const { return baseIndent_; }
-
-    /// Ensure full visibility of the item.
-    void EnsureItemVisibility(unsigned index);
-    /// Ensure full visibility of the item.
-    void EnsureItemVisibility(UIElement* item);
-
-protected:
-    /// Filter implicit attributes in serialization process.
-    bool FilterImplicitAttributes(XMLElement& dest) const override;
-    /// Update selection effect when selection or focus changes.
-    void UpdateSelectionEffect();
-
-    /// Current selection.
-    PODVector<unsigned> selections_;
-    /// Highlight mode.
-    HighlightMode highlightMode_;
-    /// Multiselect flag.
-    bool multiselect_;
-    /// Hierarchy mode flag.
-    bool hierarchyMode_;
-    /// Base indent, used in hierarchy mode only.
-    int baseIndent_;
-    /// Overlay container, used in hierarchy mode only.
-    SharedPtr<UIElement> overlayContainer_;
-    /// Clear selection on defocus flag.
-    bool clearSelectionOnDefocus_;
-    /// React to click end instead of click start flag.
-    bool selectOnClickEnd_;
-
-private:
-    /// Handle global UI mouseclick to check for selection change.
-    void HandleUIMouseClick(StringHash eventType, VariantMap& eventData);
-    /// Handle global UI mouse doubleclick.
-    void HandleUIMouseDoubleClick(StringHash eventType, VariantMap& eventData);
-    /// Handle global focus change to check whether an invisible item was focused.
-    void HandleItemFocusChanged(StringHash eventType, VariantMap& eventData);
-    /// Handle focus changed.
-    void HandleFocusChanged(StringHash eventType, VariantMap& eventData);
     /// Update subscription to UI click events.
     void UpdateUIClickSubscription();
 };
 
-}
->>>>>>> 72e23423
+}