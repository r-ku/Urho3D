<<<<<<< HEAD
//
// Copyright (c) 2008-2018 the Urho3D project.
//
// Permission is hereby granted, free of charge, to any person obtaining a copy
// of this software and associated documentation files (the "Software"), to deal
// in the Software without restriction, including without limitation the rights
// to use, copy, modify, merge, publish, distribute, sublicense, and/or sell
// copies of the Software, and to permit persons to whom the Software is
// furnished to do so, subject to the following conditions:
//
// The above copyright notice and this permission notice shall be included in
// all copies or substantial portions of the Software.
//
// THE SOFTWARE IS PROVIDED "AS IS", WITHOUT WARRANTY OF ANY KIND, EXPRESS OR
// IMPLIED, INCLUDING BUT NOT LIMITED TO THE WARRANTIES OF MERCHANTABILITY,
// FITNESS FOR A PARTICULAR PURPOSE AND NONINFRINGEMENT. IN NO EVENT SHALL THE
// AUTHORS OR COPYRIGHT HOLDERS BE LIABLE FOR ANY CLAIM, DAMAGES OR OTHER
// LIABILITY, WHETHER IN AN ACTION OF CONTRACT, TORT OR OTHERWISE, ARISING FROM,
// OUT OF OR IN CONNECTION WITH THE SOFTWARE OR THE USE OR OTHER DEALINGS IN
// THE SOFTWARE.
//

#pragma once

#include "../Container/Str.h"
#include "../Math/MathDefs.h"

namespace Urho3D
{

/// Two-dimensional vector with integer values.
class URHO3D_API IntVector2
{
public:
    /// Construct a zero vector.
    IntVector2() noexcept :
        x_(0),
        y_(0)
    {
    }

    /// Construct from coordinates.
    IntVector2(int x, int y) noexcept :
        x_(x),
        y_(y)
    {
    }

    /// Construct from an int array.
    explicit IntVector2(const int* data) noexcept :
        x_(data[0]),
        y_(data[1])
    {
    }

    /// Construct from an float array.
    explicit IntVector2(const float* data) :
        x_((int)data[0]),
        y_((int)data[1])
    {
    }
    /// Copy-construct from another vector.
    IntVector2(const IntVector2& rhs) noexcept = default;

    /// Assign from another vector.
    IntVector2& operator =(const IntVector2& rhs) noexcept = default;

    /// Test for equality with another vector.
    bool operator ==(const IntVector2& rhs) const { return x_ == rhs.x_ && y_ == rhs.y_; }

    /// Test for inequality with another vector.
    bool operator !=(const IntVector2& rhs) const { return x_ != rhs.x_ || y_ != rhs.y_; }

    /// Add a vector.
    IntVector2 operator +(const IntVector2& rhs) const { return IntVector2(x_ + rhs.x_, y_ + rhs.y_); }

    /// Return negation.
    IntVector2 operator -() const { return IntVector2(-x_, -y_); }

    /// Subtract a vector.
    IntVector2 operator -(const IntVector2& rhs) const { return IntVector2(x_ - rhs.x_, y_ - rhs.y_); }

    /// Multiply with a scalar.
    IntVector2 operator *(int rhs) const { return IntVector2(x_ * rhs, y_ * rhs); }

    /// Multiply with a vector.
    IntVector2 operator *(const IntVector2& rhs) const { return IntVector2(x_ * rhs.x_, y_ * rhs.y_); }

    /// Divide by a scalar.
    IntVector2 operator /(int rhs) const { return IntVector2(x_ / rhs, y_ / rhs); }

    /// Divide by a vector.
    IntVector2 operator /(const IntVector2& rhs) const { return IntVector2(x_ / rhs.x_, y_ / rhs.y_); }

    /// Add-assign a vector.
    IntVector2& operator +=(const IntVector2& rhs)
    {
        x_ += rhs.x_;
        y_ += rhs.y_;
        return *this;
    }

    /// Subtract-assign a vector.
    IntVector2& operator -=(const IntVector2& rhs)
    {
        x_ -= rhs.x_;
        y_ -= rhs.y_;
        return *this;
    }

    /// Multiply-assign a scalar.
    IntVector2& operator *=(int rhs)
    {
        x_ *= rhs;
        y_ *= rhs;
        return *this;
    }

    /// Multiply-assign a vector.
    IntVector2& operator *=(const IntVector2& rhs)
    {
        x_ *= rhs.x_;
        y_ *= rhs.y_;
        return *this;
    }

    /// Divide-assign a scalar.
    IntVector2& operator /=(int rhs)
    {
        x_ /= rhs;
        y_ /= rhs;
        return *this;
    }

    /// Divide-assign a vector.
    IntVector2& operator /=(const IntVector2& rhs)
    {
        x_ /= rhs.x_;
        y_ /= rhs.y_;
        return *this;
    }

    /// Return integer data.
    const int* Data() const { return &x_; }

    /// Return as string.
    String ToString() const;

    /// Return hash value for HashSet & HashMap.
    unsigned ToHash() const { return (unsigned)x_ * 31 + (unsigned)y_; }

    /// Return length.
    float Length() const { return sqrtf((float)(x_ * x_ + y_ * y_)); }

    /// X coordinate.
    int x_;
    /// Y coordinate.
    int y_;

    /// Zero vector.
    static const IntVector2 ZERO;
    /// (-1,0) vector.
    static const IntVector2 LEFT;
    /// (1,0) vector.
    static const IntVector2 RIGHT;
    /// (0,1) vector.
    static const IntVector2 UP;
    /// (0,-1) vector.
    static const IntVector2 DOWN;
    /// (1,1) vector.
    static const IntVector2 ONE;
};

/// Two-dimensional vector.
class URHO3D_API Vector2
{
public:
    /// Construct a zero vector.
    Vector2() noexcept :
        x_(0.0f),
        y_(0.0f)
    {
    }

    /// Copy-construct from another vector.
    Vector2(const Vector2& vector) noexcept = default;

    /// Construct from an IntVector2.
    explicit Vector2(const IntVector2& vector) noexcept :
        x_((float)vector.x_),
        y_((float)vector.y_)
    {
    }

    /// Construct from coordinates.
    Vector2(float x, float y) noexcept :
        x_(x),
        y_(y)
    {
    }

    /// Construct from a float array.
    explicit Vector2(const float* data) noexcept :
        x_(data[0]),
        y_(data[1])
    {
    }

    /// Assign from another vector.
    Vector2& operator =(const Vector2& rhs) noexcept = default;

    /// Test for equality with another vector without epsilon.
    bool operator ==(const Vector2& rhs) const { return x_ == rhs.x_ && y_ == rhs.y_; }

    /// Test for inequality with another vector without epsilon.
    bool operator !=(const Vector2& rhs) const { return x_ != rhs.x_ || y_ != rhs.y_; }

    /// Add a vector.
    Vector2 operator +(const Vector2& rhs) const { return Vector2(x_ + rhs.x_, y_ + rhs.y_); }

    /// Return negation.
    Vector2 operator -() const { return Vector2(-x_, -y_); }

    /// Subtract a vector.
    Vector2 operator -(const Vector2& rhs) const { return Vector2(x_ - rhs.x_, y_ - rhs.y_); }

    /// Multiply with a scalar.
    Vector2 operator *(float rhs) const { return Vector2(x_ * rhs, y_ * rhs); }

    /// Multiply with a vector.
    Vector2 operator *(const Vector2& rhs) const { return Vector2(x_ * rhs.x_, y_ * rhs.y_); }

    /// Divide by a scalar.
    Vector2 operator /(float rhs) const { return Vector2(x_ / rhs, y_ / rhs); }

    /// Divide by a vector.
    Vector2 operator /(const Vector2& rhs) const { return Vector2(x_ / rhs.x_, y_ / rhs.y_); }

    /// Add-assign a vector.
    Vector2& operator +=(const Vector2& rhs)
    {
        x_ += rhs.x_;
        y_ += rhs.y_;
        return *this;
    }

    /// Subtract-assign a vector.
    Vector2& operator -=(const Vector2& rhs)
    {
        x_ -= rhs.x_;
        y_ -= rhs.y_;
        return *this;
    }

    /// Multiply-assign a scalar.
    Vector2& operator *=(float rhs)
    {
        x_ *= rhs;
        y_ *= rhs;
        return *this;
    }

    /// Multiply-assign a vector.
    Vector2& operator *=(const Vector2& rhs)
    {
        x_ *= rhs.x_;
        y_ *= rhs.y_;
        return *this;
    }

    /// Divide-assign a scalar.
    Vector2& operator /=(float rhs)
    {
        float invRhs = 1.0f / rhs;
        x_ *= invRhs;
        y_ *= invRhs;
        return *this;
    }

    /// Divide-assign a vector.
    Vector2& operator /=(const Vector2& rhs)
    {
        x_ /= rhs.x_;
        y_ /= rhs.y_;
        return *this;
    }

    /// Normalize to unit length.
    void Normalize()
    {
        float lenSquared = LengthSquared();
        if (!Urho3D::Equals(lenSquared, 1.0f) && lenSquared > 0.0f)
        {
            float invLen = 1.0f / sqrtf(lenSquared);
            x_ *= invLen;
            y_ *= invLen;
        }
    }

    /// Return length.
    float Length() const { return sqrtf(x_ * x_ + y_ * y_); }

    /// Return squared length.
    float LengthSquared() const { return x_ * x_ + y_ * y_; }

    /// Calculate dot product.
    float DotProduct(const Vector2& rhs) const { return x_ * rhs.x_ + y_ * rhs.y_; }

    /// Calculate absolute dot product.
    float AbsDotProduct(const Vector2& rhs) const { return Urho3D::Abs(x_ * rhs.x_) + Urho3D::Abs(y_ * rhs.y_); }

    /// Project vector onto axis.
    float ProjectOntoAxis(const Vector2& axis) const { return DotProduct(axis.Normalized()); }

    /// Returns the angle between this vector and another vector in degrees.
    float Angle(const Vector2& rhs) const { return Urho3D::Acos(DotProduct(rhs) / (Length() * rhs.Length())); }

    /// Return absolute vector.
    Vector2 Abs() const { return Vector2(Urho3D::Abs(x_), Urho3D::Abs(y_)); }

    /// Linear interpolation with another vector.
    Vector2 Lerp(const Vector2& rhs, float t) const { return *this * (1.0f - t) + rhs * t; }

    /// Test for equality with another vector with epsilon.
    bool Equals(const Vector2& rhs) const { return Urho3D::Equals(x_, rhs.x_) && Urho3D::Equals(y_, rhs.y_); }

    /// Return whether is NaN.
    bool IsNaN() const { return Urho3D::IsNaN(x_) || Urho3D::IsNaN(y_); }

    /// Return normalized to unit length.
    Vector2 Normalized() const
    {
        float lenSquared = LengthSquared();
        if (!Urho3D::Equals(lenSquared, 1.0f) && lenSquared > 0.0f)
        {
            float invLen = 1.0f / sqrtf(lenSquared);
            return *this * invLen;
        }
        else
            return *this;
    }

    /// Return float data.
    const float* Data() const { return &x_; }

    /// Return as string.
    String ToString() const;

    /// X coordinate.
    float x_;
    /// Y coordinate.
    float y_;

    /// Zero vector.
    static const Vector2 ZERO;
    /// (-1,0) vector.
    static const Vector2 LEFT;
    /// (1,0) vector.
    static const Vector2 RIGHT;
    /// (0,1) vector.
    static const Vector2 UP;
    /// (0,-1) vector.
    static const Vector2 DOWN;
    /// (1,1) vector.
    static const Vector2 ONE;
};

/// Multiply Vector2 with a scalar
inline Vector2 operator *(float lhs, const Vector2& rhs) { return rhs * lhs; }

/// Multiply IntVector2 with a scalar.
inline IntVector2 operator *(int lhs, const IntVector2& rhs) { return rhs * lhs; }

/// Per-component linear interpolation between two 2-vectors.
inline Vector2 VectorLerp(const Vector2& lhs, const Vector2& rhs, const Vector2& t) { return lhs + (rhs - lhs) * t; }

/// Per-component min of two 2-vectors.
inline Vector2 VectorMin(const Vector2& lhs, const Vector2& rhs) { return Vector2(Min(lhs.x_, rhs.x_), Min(lhs.y_, rhs.y_)); }

/// Per-component max of two 2-vectors.
inline Vector2 VectorMax(const Vector2& lhs, const Vector2& rhs) { return Vector2(Max(lhs.x_, rhs.x_), Max(lhs.y_, rhs.y_)); }

/// Per-component floor of 2-vector.
inline Vector2 VectorFloor(const Vector2& vec) { return Vector2(Floor(vec.x_), Floor(vec.y_)); }

/// Per-component round of 2-vector.
inline Vector2 VectorRound(const Vector2& vec) { return Vector2(Round(vec.x_), Round(vec.y_)); }

/// Per-component ceil of 2-vector.
inline Vector2 VectorCeil(const Vector2& vec) { return Vector2(Ceil(vec.x_), Ceil(vec.y_)); }

/// Per-component floor of 2-vector. Returns IntVector2.
inline IntVector2 VectorFloorToInt(const Vector2& vec) { return IntVector2(FloorToInt(vec.x_), FloorToInt(vec.y_)); }

/// Per-component round of 2-vector. Returns IntVector2.
inline IntVector2 VectorRoundToInt(const Vector2& vec) { return IntVector2(RoundToInt(vec.x_), RoundToInt(vec.y_)); }

/// Per-component ceil of 2-vector. Returns IntVector2.
inline IntVector2 VectorCeilToInt(const Vector2& vec) { return IntVector2(CeilToInt(vec.x_), CeilToInt(vec.y_)); }

/// Per-component min of two 2-vectors.
inline IntVector2 VectorMin(const IntVector2& lhs, const IntVector2& rhs) { return IntVector2(Min(lhs.x_, rhs.x_), Min(lhs.y_, rhs.y_)); }

/// Per-component max of two 2-vectors.
inline IntVector2 VectorMax(const IntVector2& lhs, const IntVector2& rhs) { return IntVector2(Max(lhs.x_, rhs.x_), Max(lhs.y_, rhs.y_)); }

/// Return a random value from [0, 1) from 2-vector seed.
/// http://stackoverflow.com/questions/12964279/whats-the-origin-of-this-glsl-rand-one-liner
inline float StableRandom(const Vector2& seed) { return Fract(Sin(seed.DotProduct(Vector2(12.9898f, 78.233f)) * M_RADTODEG) * 43758.5453f); }

/// Return a random value from [0, 1) from scalar seed.
inline float StableRandom(float seed) { return StableRandom(Vector2(seed, seed)); }

}
=======
//
// Copyright (c) 2008-2019 the Urho3D project.
//
// Permission is hereby granted, free of charge, to any person obtaining a copy
// of this software and associated documentation files (the "Software"), to deal
// in the Software without restriction, including without limitation the rights
// to use, copy, modify, merge, publish, distribute, sublicense, and/or sell
// copies of the Software, and to permit persons to whom the Software is
// furnished to do so, subject to the following conditions:
//
// The above copyright notice and this permission notice shall be included in
// all copies or substantial portions of the Software.
//
// THE SOFTWARE IS PROVIDED "AS IS", WITHOUT WARRANTY OF ANY KIND, EXPRESS OR
// IMPLIED, INCLUDING BUT NOT LIMITED TO THE WARRANTIES OF MERCHANTABILITY,
// FITNESS FOR A PARTICULAR PURPOSE AND NONINFRINGEMENT. IN NO EVENT SHALL THE
// AUTHORS OR COPYRIGHT HOLDERS BE LIABLE FOR ANY CLAIM, DAMAGES OR OTHER
// LIABILITY, WHETHER IN AN ACTION OF CONTRACT, TORT OR OTHERWISE, ARISING FROM,
// OUT OF OR IN CONNECTION WITH THE SOFTWARE OR THE USE OR OTHER DEALINGS IN
// THE SOFTWARE.
//

#pragma once

#include "../Container/Str.h"
#include "../Math/MathDefs.h"

namespace Urho3D
{

/// Two-dimensional vector with integer values.
class URHO3D_API IntVector2
{
public:
    /// Construct a zero vector.
    IntVector2() noexcept :
        x_(0),
        y_(0)
    {
    }

    /// Construct from coordinates.
    IntVector2(int x, int y) noexcept :
        x_(x),
        y_(y)
    {
    }

    /// Construct from an int array.
    explicit IntVector2(const int* data) noexcept :
        x_(data[0]),
        y_(data[1])
    {
    }

    /// Construct from an float array.
    explicit IntVector2(const float* data) :
        x_((int)data[0]),
        y_((int)data[1])
    {
    }
    /// Copy-construct from another vector.
    IntVector2(const IntVector2& rhs) noexcept = default;

    /// Assign from another vector.
    IntVector2& operator =(const IntVector2& rhs) noexcept = default;

    /// Test for equality with another vector.
    bool operator ==(const IntVector2& rhs) const { return x_ == rhs.x_ && y_ == rhs.y_; }

    /// Test for inequality with another vector.
    bool operator !=(const IntVector2& rhs) const { return x_ != rhs.x_ || y_ != rhs.y_; }

    /// Add a vector.
    IntVector2 operator +(const IntVector2& rhs) const { return IntVector2(x_ + rhs.x_, y_ + rhs.y_); }

    /// Return negation.
    IntVector2 operator -() const { return IntVector2(-x_, -y_); }

    /// Subtract a vector.
    IntVector2 operator -(const IntVector2& rhs) const { return IntVector2(x_ - rhs.x_, y_ - rhs.y_); }

    /// Multiply with a scalar.
    IntVector2 operator *(int rhs) const { return IntVector2(x_ * rhs, y_ * rhs); }

    /// Multiply with a vector.
    IntVector2 operator *(const IntVector2& rhs) const { return IntVector2(x_ * rhs.x_, y_ * rhs.y_); }

    /// Divide by a scalar.
    IntVector2 operator /(int rhs) const { return IntVector2(x_ / rhs, y_ / rhs); }

    /// Divide by a vector.
    IntVector2 operator /(const IntVector2& rhs) const { return IntVector2(x_ / rhs.x_, y_ / rhs.y_); }

    /// Add-assign a vector.
    IntVector2& operator +=(const IntVector2& rhs)
    {
        x_ += rhs.x_;
        y_ += rhs.y_;
        return *this;
    }

    /// Subtract-assign a vector.
    IntVector2& operator -=(const IntVector2& rhs)
    {
        x_ -= rhs.x_;
        y_ -= rhs.y_;
        return *this;
    }

    /// Multiply-assign a scalar.
    IntVector2& operator *=(int rhs)
    {
        x_ *= rhs;
        y_ *= rhs;
        return *this;
    }

    /// Multiply-assign a vector.
    IntVector2& operator *=(const IntVector2& rhs)
    {
        x_ *= rhs.x_;
        y_ *= rhs.y_;
        return *this;
    }

    /// Divide-assign a scalar.
    IntVector2& operator /=(int rhs)
    {
        x_ /= rhs;
        y_ /= rhs;
        return *this;
    }

    /// Divide-assign a vector.
    IntVector2& operator /=(const IntVector2& rhs)
    {
        x_ /= rhs.x_;
        y_ /= rhs.y_;
        return *this;
    }

    /// Return integer data.
    const int* Data() const { return &x_; }

    /// Return as string.
    String ToString() const;

    /// Return hash value for HashSet & HashMap.
    unsigned ToHash() const { return (unsigned)x_ * 31 + (unsigned)y_; }

    /// Return length.
    float Length() const { return sqrtf((float)(x_ * x_ + y_ * y_)); }

    /// X coordinate.
    int x_;
    /// Y coordinate.
    int y_;

    /// Zero vector.
    static const IntVector2 ZERO;
    /// (-1,0) vector.
    static const IntVector2 LEFT;
    /// (1,0) vector.
    static const IntVector2 RIGHT;
    /// (0,1) vector.
    static const IntVector2 UP;
    /// (0,-1) vector.
    static const IntVector2 DOWN;
    /// (1,1) vector.
    static const IntVector2 ONE;
};

/// Two-dimensional vector.
class URHO3D_API Vector2
{
public:
    /// Construct a zero vector.
    Vector2() noexcept :
        x_(0.0f),
        y_(0.0f)
    {
    }

    /// Copy-construct from another vector.
    Vector2(const Vector2& vector) noexcept = default;

    /// Construct from an IntVector2.
    explicit Vector2(const IntVector2& vector) noexcept :
        x_((float)vector.x_),
        y_((float)vector.y_)
    {
    }

    /// Construct from coordinates.
    Vector2(float x, float y) noexcept :
        x_(x),
        y_(y)
    {
    }

    /// Construct from a float array.
    explicit Vector2(const float* data) noexcept :
        x_(data[0]),
        y_(data[1])
    {
    }

    /// Assign from another vector.
    Vector2& operator =(const Vector2& rhs) noexcept = default;

    /// Test for equality with another vector without epsilon.
    bool operator ==(const Vector2& rhs) const { return x_ == rhs.x_ && y_ == rhs.y_; }

    /// Test for inequality with another vector without epsilon.
    bool operator !=(const Vector2& rhs) const { return x_ != rhs.x_ || y_ != rhs.y_; }

    /// Add a vector.
    Vector2 operator +(const Vector2& rhs) const { return Vector2(x_ + rhs.x_, y_ + rhs.y_); }

    /// Return negation.
    Vector2 operator -() const { return Vector2(-x_, -y_); }

    /// Subtract a vector.
    Vector2 operator -(const Vector2& rhs) const { return Vector2(x_ - rhs.x_, y_ - rhs.y_); }

    /// Multiply with a scalar.
    Vector2 operator *(float rhs) const { return Vector2(x_ * rhs, y_ * rhs); }

    /// Multiply with a vector.
    Vector2 operator *(const Vector2& rhs) const { return Vector2(x_ * rhs.x_, y_ * rhs.y_); }

    /// Divide by a scalar.
    Vector2 operator /(float rhs) const { return Vector2(x_ / rhs, y_ / rhs); }

    /// Divide by a vector.
    Vector2 operator /(const Vector2& rhs) const { return Vector2(x_ / rhs.x_, y_ / rhs.y_); }

    /// Add-assign a vector.
    Vector2& operator +=(const Vector2& rhs)
    {
        x_ += rhs.x_;
        y_ += rhs.y_;
        return *this;
    }

    /// Subtract-assign a vector.
    Vector2& operator -=(const Vector2& rhs)
    {
        x_ -= rhs.x_;
        y_ -= rhs.y_;
        return *this;
    }

    /// Multiply-assign a scalar.
    Vector2& operator *=(float rhs)
    {
        x_ *= rhs;
        y_ *= rhs;
        return *this;
    }

    /// Multiply-assign a vector.
    Vector2& operator *=(const Vector2& rhs)
    {
        x_ *= rhs.x_;
        y_ *= rhs.y_;
        return *this;
    }

    /// Divide-assign a scalar.
    Vector2& operator /=(float rhs)
    {
        float invRhs = 1.0f / rhs;
        x_ *= invRhs;
        y_ *= invRhs;
        return *this;
    }

    /// Divide-assign a vector.
    Vector2& operator /=(const Vector2& rhs)
    {
        x_ /= rhs.x_;
        y_ /= rhs.y_;
        return *this;
    }

    /// Normalize to unit length.
    void Normalize()
    {
        float lenSquared = LengthSquared();
        if (!Urho3D::Equals(lenSquared, 1.0f) && lenSquared > 0.0f)
        {
            float invLen = 1.0f / sqrtf(lenSquared);
            x_ *= invLen;
            y_ *= invLen;
        }
    }

    /// Return length.
    float Length() const { return sqrtf(x_ * x_ + y_ * y_); }

    /// Return squared length.
    float LengthSquared() const { return x_ * x_ + y_ * y_; }

    /// Calculate dot product.
    float DotProduct(const Vector2& rhs) const { return x_ * rhs.x_ + y_ * rhs.y_; }

    /// Calculate absolute dot product.
    float AbsDotProduct(const Vector2& rhs) const { return Urho3D::Abs(x_ * rhs.x_) + Urho3D::Abs(y_ * rhs.y_); }

    /// Project vector onto axis.
    float ProjectOntoAxis(const Vector2& axis) const { return DotProduct(axis.Normalized()); }

    /// Returns the angle between this vector and another vector in degrees.
    float Angle(const Vector2& rhs) const { return Urho3D::Acos(DotProduct(rhs) / (Length() * rhs.Length())); }

    /// Return absolute vector.
    Vector2 Abs() const { return Vector2(Urho3D::Abs(x_), Urho3D::Abs(y_)); }

    /// Linear interpolation with another vector.
    Vector2 Lerp(const Vector2& rhs, float t) const { return *this * (1.0f - t) + rhs * t; }

    /// Test for equality with another vector with epsilon.
    bool Equals(const Vector2& rhs) const { return Urho3D::Equals(x_, rhs.x_) && Urho3D::Equals(y_, rhs.y_); }

    /// Return whether is NaN.
    bool IsNaN() const { return Urho3D::IsNaN(x_) || Urho3D::IsNaN(y_); }

    /// Return normalized to unit length.
    Vector2 Normalized() const
    {
        float lenSquared = LengthSquared();
        if (!Urho3D::Equals(lenSquared, 1.0f) && lenSquared > 0.0f)
        {
            float invLen = 1.0f / sqrtf(lenSquared);
            return *this * invLen;
        }
        else
            return *this;
    }

    /// Return float data.
    const float* Data() const { return &x_; }

    /// Return as string.
    String ToString() const;

    /// X coordinate.
    float x_;
    /// Y coordinate.
    float y_;

    /// Zero vector.
    static const Vector2 ZERO;
    /// (-1,0) vector.
    static const Vector2 LEFT;
    /// (1,0) vector.
    static const Vector2 RIGHT;
    /// (0,1) vector.
    static const Vector2 UP;
    /// (0,-1) vector.
    static const Vector2 DOWN;
    /// (1,1) vector.
    static const Vector2 ONE;
};

/// Multiply Vector2 with a scalar
inline Vector2 operator *(float lhs, const Vector2& rhs) { return rhs * lhs; }

/// Multiply IntVector2 with a scalar.
inline IntVector2 operator *(int lhs, const IntVector2& rhs) { return rhs * lhs; }

/// Per-component linear interpolation between two 2-vectors.
inline Vector2 VectorLerp(const Vector2& lhs, const Vector2& rhs, const Vector2& t) { return lhs + (rhs - lhs) * t; }

/// Per-component min of two 2-vectors.
inline Vector2 VectorMin(const Vector2& lhs, const Vector2& rhs) { return Vector2(Min(lhs.x_, rhs.x_), Min(lhs.y_, rhs.y_)); }

/// Per-component max of two 2-vectors.
inline Vector2 VectorMax(const Vector2& lhs, const Vector2& rhs) { return Vector2(Max(lhs.x_, rhs.x_), Max(lhs.y_, rhs.y_)); }

/// Per-component floor of 2-vector.
inline Vector2 VectorFloor(const Vector2& vec) { return Vector2(Floor(vec.x_), Floor(vec.y_)); }

/// Per-component round of 2-vector.
inline Vector2 VectorRound(const Vector2& vec) { return Vector2(Round(vec.x_), Round(vec.y_)); }

/// Per-component ceil of 2-vector.
inline Vector2 VectorCeil(const Vector2& vec) { return Vector2(Ceil(vec.x_), Ceil(vec.y_)); }

/// Per-component floor of 2-vector. Returns IntVector2.
inline IntVector2 VectorFloorToInt(const Vector2& vec) { return IntVector2(FloorToInt(vec.x_), FloorToInt(vec.y_)); }

/// Per-component round of 2-vector. Returns IntVector2.
inline IntVector2 VectorRoundToInt(const Vector2& vec) { return IntVector2(RoundToInt(vec.x_), RoundToInt(vec.y_)); }

/// Per-component ceil of 2-vector. Returns IntVector2.
inline IntVector2 VectorCeilToInt(const Vector2& vec) { return IntVector2(CeilToInt(vec.x_), CeilToInt(vec.y_)); }

/// Per-component min of two 2-vectors.
inline IntVector2 VectorMin(const IntVector2& lhs, const IntVector2& rhs) { return IntVector2(Min(lhs.x_, rhs.x_), Min(lhs.y_, rhs.y_)); }

/// Per-component max of two 2-vectors.
inline IntVector2 VectorMax(const IntVector2& lhs, const IntVector2& rhs) { return IntVector2(Max(lhs.x_, rhs.x_), Max(lhs.y_, rhs.y_)); }

/// Return a random value from [0, 1) from 2-vector seed.
/// http://stackoverflow.com/questions/12964279/whats-the-origin-of-this-glsl-rand-one-liner
inline float StableRandom(const Vector2& seed) { return Fract(Sin(seed.DotProduct(Vector2(12.9898f, 78.233f)) * M_RADTODEG) * 43758.5453f); }

/// Return a random value from [0, 1) from scalar seed.
inline float StableRandom(float seed) { return StableRandom(Vector2(seed, seed)); }

}
>>>>>>> a476f0c4
<|MERGE_RESOLUTION|>--- conflicted
+++ resolved
@@ -1,419 +1,3 @@
-<<<<<<< HEAD
-//
-// Copyright (c) 2008-2018 the Urho3D project.
-//
-// Permission is hereby granted, free of charge, to any person obtaining a copy
-// of this software and associated documentation files (the "Software"), to deal
-// in the Software without restriction, including without limitation the rights
-// to use, copy, modify, merge, publish, distribute, sublicense, and/or sell
-// copies of the Software, and to permit persons to whom the Software is
-// furnished to do so, subject to the following conditions:
-//
-// The above copyright notice and this permission notice shall be included in
-// all copies or substantial portions of the Software.
-//
-// THE SOFTWARE IS PROVIDED "AS IS", WITHOUT WARRANTY OF ANY KIND, EXPRESS OR
-// IMPLIED, INCLUDING BUT NOT LIMITED TO THE WARRANTIES OF MERCHANTABILITY,
-// FITNESS FOR A PARTICULAR PURPOSE AND NONINFRINGEMENT. IN NO EVENT SHALL THE
-// AUTHORS OR COPYRIGHT HOLDERS BE LIABLE FOR ANY CLAIM, DAMAGES OR OTHER
-// LIABILITY, WHETHER IN AN ACTION OF CONTRACT, TORT OR OTHERWISE, ARISING FROM,
-// OUT OF OR IN CONNECTION WITH THE SOFTWARE OR THE USE OR OTHER DEALINGS IN
-// THE SOFTWARE.
-//
-
-#pragma once
-
-#include "../Container/Str.h"
-#include "../Math/MathDefs.h"
-
-namespace Urho3D
-{
-
-/// Two-dimensional vector with integer values.
-class URHO3D_API IntVector2
-{
-public:
-    /// Construct a zero vector.
-    IntVector2() noexcept :
-        x_(0),
-        y_(0)
-    {
-    }
-
-    /// Construct from coordinates.
-    IntVector2(int x, int y) noexcept :
-        x_(x),
-        y_(y)
-    {
-    }
-
-    /// Construct from an int array.
-    explicit IntVector2(const int* data) noexcept :
-        x_(data[0]),
-        y_(data[1])
-    {
-    }
-
-    /// Construct from an float array.
-    explicit IntVector2(const float* data) :
-        x_((int)data[0]),
-        y_((int)data[1])
-    {
-    }
-    /// Copy-construct from another vector.
-    IntVector2(const IntVector2& rhs) noexcept = default;
-
-    /// Assign from another vector.
-    IntVector2& operator =(const IntVector2& rhs) noexcept = default;
-
-    /// Test for equality with another vector.
-    bool operator ==(const IntVector2& rhs) const { return x_ == rhs.x_ && y_ == rhs.y_; }
-
-    /// Test for inequality with another vector.
-    bool operator !=(const IntVector2& rhs) const { return x_ != rhs.x_ || y_ != rhs.y_; }
-
-    /// Add a vector.
-    IntVector2 operator +(const IntVector2& rhs) const { return IntVector2(x_ + rhs.x_, y_ + rhs.y_); }
-
-    /// Return negation.
-    IntVector2 operator -() const { return IntVector2(-x_, -y_); }
-
-    /// Subtract a vector.
-    IntVector2 operator -(const IntVector2& rhs) const { return IntVector2(x_ - rhs.x_, y_ - rhs.y_); }
-
-    /// Multiply with a scalar.
-    IntVector2 operator *(int rhs) const { return IntVector2(x_ * rhs, y_ * rhs); }
-
-    /// Multiply with a vector.
-    IntVector2 operator *(const IntVector2& rhs) const { return IntVector2(x_ * rhs.x_, y_ * rhs.y_); }
-
-    /// Divide by a scalar.
-    IntVector2 operator /(int rhs) const { return IntVector2(x_ / rhs, y_ / rhs); }
-
-    /// Divide by a vector.
-    IntVector2 operator /(const IntVector2& rhs) const { return IntVector2(x_ / rhs.x_, y_ / rhs.y_); }
-
-    /// Add-assign a vector.
-    IntVector2& operator +=(const IntVector2& rhs)
-    {
-        x_ += rhs.x_;
-        y_ += rhs.y_;
-        return *this;
-    }
-
-    /// Subtract-assign a vector.
-    IntVector2& operator -=(const IntVector2& rhs)
-    {
-        x_ -= rhs.x_;
-        y_ -= rhs.y_;
-        return *this;
-    }
-
-    /// Multiply-assign a scalar.
-    IntVector2& operator *=(int rhs)
-    {
-        x_ *= rhs;
-        y_ *= rhs;
-        return *this;
-    }
-
-    /// Multiply-assign a vector.
-    IntVector2& operator *=(const IntVector2& rhs)
-    {
-        x_ *= rhs.x_;
-        y_ *= rhs.y_;
-        return *this;
-    }
-
-    /// Divide-assign a scalar.
-    IntVector2& operator /=(int rhs)
-    {
-        x_ /= rhs;
-        y_ /= rhs;
-        return *this;
-    }
-
-    /// Divide-assign a vector.
-    IntVector2& operator /=(const IntVector2& rhs)
-    {
-        x_ /= rhs.x_;
-        y_ /= rhs.y_;
-        return *this;
-    }
-
-    /// Return integer data.
-    const int* Data() const { return &x_; }
-
-    /// Return as string.
-    String ToString() const;
-
-    /// Return hash value for HashSet & HashMap.
-    unsigned ToHash() const { return (unsigned)x_ * 31 + (unsigned)y_; }
-
-    /// Return length.
-    float Length() const { return sqrtf((float)(x_ * x_ + y_ * y_)); }
-
-    /// X coordinate.
-    int x_;
-    /// Y coordinate.
-    int y_;
-
-    /// Zero vector.
-    static const IntVector2 ZERO;
-    /// (-1,0) vector.
-    static const IntVector2 LEFT;
-    /// (1,0) vector.
-    static const IntVector2 RIGHT;
-    /// (0,1) vector.
-    static const IntVector2 UP;
-    /// (0,-1) vector.
-    static const IntVector2 DOWN;
-    /// (1,1) vector.
-    static const IntVector2 ONE;
-};
-
-/// Two-dimensional vector.
-class URHO3D_API Vector2
-{
-public:
-    /// Construct a zero vector.
-    Vector2() noexcept :
-        x_(0.0f),
-        y_(0.0f)
-    {
-    }
-
-    /// Copy-construct from another vector.
-    Vector2(const Vector2& vector) noexcept = default;
-
-    /// Construct from an IntVector2.
-    explicit Vector2(const IntVector2& vector) noexcept :
-        x_((float)vector.x_),
-        y_((float)vector.y_)
-    {
-    }
-
-    /// Construct from coordinates.
-    Vector2(float x, float y) noexcept :
-        x_(x),
-        y_(y)
-    {
-    }
-
-    /// Construct from a float array.
-    explicit Vector2(const float* data) noexcept :
-        x_(data[0]),
-        y_(data[1])
-    {
-    }
-
-    /// Assign from another vector.
-    Vector2& operator =(const Vector2& rhs) noexcept = default;
-
-    /// Test for equality with another vector without epsilon.
-    bool operator ==(const Vector2& rhs) const { return x_ == rhs.x_ && y_ == rhs.y_; }
-
-    /// Test for inequality with another vector without epsilon.
-    bool operator !=(const Vector2& rhs) const { return x_ != rhs.x_ || y_ != rhs.y_; }
-
-    /// Add a vector.
-    Vector2 operator +(const Vector2& rhs) const { return Vector2(x_ + rhs.x_, y_ + rhs.y_); }
-
-    /// Return negation.
-    Vector2 operator -() const { return Vector2(-x_, -y_); }
-
-    /// Subtract a vector.
-    Vector2 operator -(const Vector2& rhs) const { return Vector2(x_ - rhs.x_, y_ - rhs.y_); }
-
-    /// Multiply with a scalar.
-    Vector2 operator *(float rhs) const { return Vector2(x_ * rhs, y_ * rhs); }
-
-    /// Multiply with a vector.
-    Vector2 operator *(const Vector2& rhs) const { return Vector2(x_ * rhs.x_, y_ * rhs.y_); }
-
-    /// Divide by a scalar.
-    Vector2 operator /(float rhs) const { return Vector2(x_ / rhs, y_ / rhs); }
-
-    /// Divide by a vector.
-    Vector2 operator /(const Vector2& rhs) const { return Vector2(x_ / rhs.x_, y_ / rhs.y_); }
-
-    /// Add-assign a vector.
-    Vector2& operator +=(const Vector2& rhs)
-    {
-        x_ += rhs.x_;
-        y_ += rhs.y_;
-        return *this;
-    }
-
-    /// Subtract-assign a vector.
-    Vector2& operator -=(const Vector2& rhs)
-    {
-        x_ -= rhs.x_;
-        y_ -= rhs.y_;
-        return *this;
-    }
-
-    /// Multiply-assign a scalar.
-    Vector2& operator *=(float rhs)
-    {
-        x_ *= rhs;
-        y_ *= rhs;
-        return *this;
-    }
-
-    /// Multiply-assign a vector.
-    Vector2& operator *=(const Vector2& rhs)
-    {
-        x_ *= rhs.x_;
-        y_ *= rhs.y_;
-        return *this;
-    }
-
-    /// Divide-assign a scalar.
-    Vector2& operator /=(float rhs)
-    {
-        float invRhs = 1.0f / rhs;
-        x_ *= invRhs;
-        y_ *= invRhs;
-        return *this;
-    }
-
-    /// Divide-assign a vector.
-    Vector2& operator /=(const Vector2& rhs)
-    {
-        x_ /= rhs.x_;
-        y_ /= rhs.y_;
-        return *this;
-    }
-
-    /// Normalize to unit length.
-    void Normalize()
-    {
-        float lenSquared = LengthSquared();
-        if (!Urho3D::Equals(lenSquared, 1.0f) && lenSquared > 0.0f)
-        {
-            float invLen = 1.0f / sqrtf(lenSquared);
-            x_ *= invLen;
-            y_ *= invLen;
-        }
-    }
-
-    /// Return length.
-    float Length() const { return sqrtf(x_ * x_ + y_ * y_); }
-
-    /// Return squared length.
-    float LengthSquared() const { return x_ * x_ + y_ * y_; }
-
-    /// Calculate dot product.
-    float DotProduct(const Vector2& rhs) const { return x_ * rhs.x_ + y_ * rhs.y_; }
-
-    /// Calculate absolute dot product.
-    float AbsDotProduct(const Vector2& rhs) const { return Urho3D::Abs(x_ * rhs.x_) + Urho3D::Abs(y_ * rhs.y_); }
-
-    /// Project vector onto axis.
-    float ProjectOntoAxis(const Vector2& axis) const { return DotProduct(axis.Normalized()); }
-
-    /// Returns the angle between this vector and another vector in degrees.
-    float Angle(const Vector2& rhs) const { return Urho3D::Acos(DotProduct(rhs) / (Length() * rhs.Length())); }
-
-    /// Return absolute vector.
-    Vector2 Abs() const { return Vector2(Urho3D::Abs(x_), Urho3D::Abs(y_)); }
-
-    /// Linear interpolation with another vector.
-    Vector2 Lerp(const Vector2& rhs, float t) const { return *this * (1.0f - t) + rhs * t; }
-
-    /// Test for equality with another vector with epsilon.
-    bool Equals(const Vector2& rhs) const { return Urho3D::Equals(x_, rhs.x_) && Urho3D::Equals(y_, rhs.y_); }
-
-    /// Return whether is NaN.
-    bool IsNaN() const { return Urho3D::IsNaN(x_) || Urho3D::IsNaN(y_); }
-
-    /// Return normalized to unit length.
-    Vector2 Normalized() const
-    {
-        float lenSquared = LengthSquared();
-        if (!Urho3D::Equals(lenSquared, 1.0f) && lenSquared > 0.0f)
-        {
-            float invLen = 1.0f / sqrtf(lenSquared);
-            return *this * invLen;
-        }
-        else
-            return *this;
-    }
-
-    /// Return float data.
-    const float* Data() const { return &x_; }
-
-    /// Return as string.
-    String ToString() const;
-
-    /// X coordinate.
-    float x_;
-    /// Y coordinate.
-    float y_;
-
-    /// Zero vector.
-    static const Vector2 ZERO;
-    /// (-1,0) vector.
-    static const Vector2 LEFT;
-    /// (1,0) vector.
-    static const Vector2 RIGHT;
-    /// (0,1) vector.
-    static const Vector2 UP;
-    /// (0,-1) vector.
-    static const Vector2 DOWN;
-    /// (1,1) vector.
-    static const Vector2 ONE;
-};
-
-/// Multiply Vector2 with a scalar
-inline Vector2 operator *(float lhs, const Vector2& rhs) { return rhs * lhs; }
-
-/// Multiply IntVector2 with a scalar.
-inline IntVector2 operator *(int lhs, const IntVector2& rhs) { return rhs * lhs; }
-
-/// Per-component linear interpolation between two 2-vectors.
-inline Vector2 VectorLerp(const Vector2& lhs, const Vector2& rhs, const Vector2& t) { return lhs + (rhs - lhs) * t; }
-
-/// Per-component min of two 2-vectors.
-inline Vector2 VectorMin(const Vector2& lhs, const Vector2& rhs) { return Vector2(Min(lhs.x_, rhs.x_), Min(lhs.y_, rhs.y_)); }
-
-/// Per-component max of two 2-vectors.
-inline Vector2 VectorMax(const Vector2& lhs, const Vector2& rhs) { return Vector2(Max(lhs.x_, rhs.x_), Max(lhs.y_, rhs.y_)); }
-
-/// Per-component floor of 2-vector.
-inline Vector2 VectorFloor(const Vector2& vec) { return Vector2(Floor(vec.x_), Floor(vec.y_)); }
-
-/// Per-component round of 2-vector.
-inline Vector2 VectorRound(const Vector2& vec) { return Vector2(Round(vec.x_), Round(vec.y_)); }
-
-/// Per-component ceil of 2-vector.
-inline Vector2 VectorCeil(const Vector2& vec) { return Vector2(Ceil(vec.x_), Ceil(vec.y_)); }
-
-/// Per-component floor of 2-vector. Returns IntVector2.
-inline IntVector2 VectorFloorToInt(const Vector2& vec) { return IntVector2(FloorToInt(vec.x_), FloorToInt(vec.y_)); }
-
-/// Per-component round of 2-vector. Returns IntVector2.
-inline IntVector2 VectorRoundToInt(const Vector2& vec) { return IntVector2(RoundToInt(vec.x_), RoundToInt(vec.y_)); }
-
-/// Per-component ceil of 2-vector. Returns IntVector2.
-inline IntVector2 VectorCeilToInt(const Vector2& vec) { return IntVector2(CeilToInt(vec.x_), CeilToInt(vec.y_)); }
-
-/// Per-component min of two 2-vectors.
-inline IntVector2 VectorMin(const IntVector2& lhs, const IntVector2& rhs) { return IntVector2(Min(lhs.x_, rhs.x_), Min(lhs.y_, rhs.y_)); }
-
-/// Per-component max of two 2-vectors.
-inline IntVector2 VectorMax(const IntVector2& lhs, const IntVector2& rhs) { return IntVector2(Max(lhs.x_, rhs.x_), Max(lhs.y_, rhs.y_)); }
-
-/// Return a random value from [0, 1) from 2-vector seed.
-/// http://stackoverflow.com/questions/12964279/whats-the-origin-of-this-glsl-rand-one-liner
-inline float StableRandom(const Vector2& seed) { return Fract(Sin(seed.DotProduct(Vector2(12.9898f, 78.233f)) * M_RADTODEG) * 43758.5453f); }
-
-/// Return a random value from [0, 1) from scalar seed.
-inline float StableRandom(float seed) { return StableRandom(Vector2(seed, seed)); }
-
-}
-=======
 //
 // Copyright (c) 2008-2019 the Urho3D project.
 //
@@ -827,5 +411,4 @@
 /// Return a random value from [0, 1) from scalar seed.
 inline float StableRandom(float seed) { return StableRandom(Vector2(seed, seed)); }
 
-}
->>>>>>> a476f0c4
+}