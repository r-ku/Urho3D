--- conflicted
+++ resolved
@@ -1,6 +1,5 @@
-<<<<<<< HEAD
-//
-// Copyright (c) 2008-2019 the Urho3D project.
+//
+// Copyright (c) 2008-2020 the Urho3D project.
 //
 // Permission is hereby granted, free of charge, to any person obtaining a copy
 // of this software and associated documentation files (the "Software"), to deal
@@ -264,272 +263,4 @@
     );
 }
 
-}
-=======
-//
-// Copyright (c) 2008-2020 the Urho3D project.
-//
-// Permission is hereby granted, free of charge, to any person obtaining a copy
-// of this software and associated documentation files (the "Software"), to deal
-// in the Software without restriction, including without limitation the rights
-// to use, copy, modify, merge, publish, distribute, sublicense, and/or sell
-// copies of the Software, and to permit persons to whom the Software is
-// furnished to do so, subject to the following conditions:
-//
-// The above copyright notice and this permission notice shall be included in
-// all copies or substantial portions of the Software.
-//
-// THE SOFTWARE IS PROVIDED "AS IS", WITHOUT WARRANTY OF ANY KIND, EXPRESS OR
-// IMPLIED, INCLUDING BUT NOT LIMITED TO THE WARRANTIES OF MERCHANTABILITY,
-// FITNESS FOR A PARTICULAR PURPOSE AND NONINFRINGEMENT. IN NO EVENT SHALL THE
-// AUTHORS OR COPYRIGHT HOLDERS BE LIABLE FOR ANY CLAIM, DAMAGES OR OTHER
-// LIABILITY, WHETHER IN AN ACTION OF CONTRACT, TORT OR OTHERWISE, ARISING FROM,
-// OUT OF OR IN CONNECTION WITH THE SOFTWARE OR THE USE OR OTHER DEALINGS IN
-// THE SOFTWARE.
-//
-
-#include "../Precompiled.h"
-
-#include "../Math/Frustum.h"
-#include "../Math/Polyhedron.h"
-
-#include "../DebugNew.h"
-
-namespace Urho3D
-{
-
-void Sphere::Define(const Vector3* vertices, unsigned count)
-{
-    if (!count)
-        return;
-
-    Clear();
-    Merge(vertices, count);
-}
-
-void Sphere::Define(const BoundingBox& box)
-{
-    const Vector3& min = box.min_;
-    const Vector3& max = box.max_;
-
-    Clear();
-    Merge(min);
-    Merge(Vector3(max.x_, min.y_, min.z_));
-    Merge(Vector3(min.x_, max.y_, min.z_));
-    Merge(Vector3(max.x_, max.y_, min.z_));
-    Merge(Vector3(min.x_, min.y_, max.z_));
-    Merge(Vector3(max.x_, min.y_, max.z_));
-    Merge(Vector3(min.x_, max.y_, max.z_));
-    Merge(max);
-}
-
-void Sphere::Define(const Frustum& frustum)
-{
-    Define(frustum.vertices_, NUM_FRUSTUM_VERTICES);
-}
-
-void Sphere::Define(const Polyhedron& poly)
-{
-    Clear();
-    Merge(poly);
-}
-
-void Sphere::Merge(const Vector3* vertices, unsigned count)
-{
-    while (count--)
-        Merge(*vertices++);
-}
-
-void Sphere::Merge(const BoundingBox& box)
-{
-    const Vector3& min = box.min_;
-    const Vector3& max = box.max_;
-
-    Merge(min);
-    Merge(Vector3(max.x_, min.y_, min.z_));
-    Merge(Vector3(min.x_, max.y_, min.z_));
-    Merge(Vector3(max.x_, max.y_, min.z_));
-    Merge(Vector3(min.x_, min.y_, max.z_));
-    Merge(Vector3(max.x_, min.y_, max.z_));
-    Merge(Vector3(min.x_, max.y_, max.z_));
-    Merge(max);
-}
-
-void Sphere::Merge(const Frustum& frustum)
-{
-    const Vector3* vertices = frustum.vertices_;
-    Merge(vertices, NUM_FRUSTUM_VERTICES);
-}
-
-void Sphere::Merge(const Polyhedron& poly)
-{
-    for (unsigned i = 0; i < poly.faces_.Size(); ++i)
-    {
-        const PODVector<Vector3>& face = poly.faces_[i];
-        if (!face.Empty())
-            Merge(&face[0], face.Size());
-    }
-}
-
-void Sphere::Merge(const Sphere& sphere)
-{
-    if (radius_ < 0.0f)
-    {
-        center_ = sphere.center_;
-        radius_ = sphere.radius_;
-        return;
-    }
-
-    Vector3 offset = sphere.center_ - center_;
-    float dist = offset.Length();
-
-    // If sphere fits inside, do nothing
-    if (dist + sphere.radius_ < radius_)
-        return;
-
-    // If we fit inside the other sphere, become it
-    if (dist + radius_ < sphere.radius_)
-    {
-        center_ = sphere.center_;
-        radius_ = sphere.radius_;
-    }
-    else
-    {
-        Vector3 NormalizedOffset = offset / dist;
-
-        Vector3 min = center_ - radius_ * NormalizedOffset;
-        Vector3 max = sphere.center_ + sphere.radius_ * NormalizedOffset;
-        center_ = (min + max) * 0.5f;
-        radius_ = (max - center_).Length();
-    }
-}
-
-Intersection Sphere::IsInside(const BoundingBox& box) const
-{
-    float radiusSquared = radius_ * radius_;
-    float distSquared = 0;
-    float temp;
-    Vector3 min = box.min_;
-    Vector3 max = box.max_;
-
-    if (center_.x_ < min.x_)
-    {
-        temp = center_.x_ - min.x_;
-        distSquared += temp * temp;
-    }
-    else if (center_.x_ > max.x_)
-    {
-        temp = center_.x_ - max.x_;
-        distSquared += temp * temp;
-    }
-    if (center_.y_ < min.y_)
-    {
-        temp = center_.y_ - min.y_;
-        distSquared += temp * temp;
-    }
-    else if (center_.y_ > max.y_)
-    {
-        temp = center_.y_ - max.y_;
-        distSquared += temp * temp;
-    }
-    if (center_.z_ < min.z_)
-    {
-        temp = center_.z_ - min.z_;
-        distSquared += temp * temp;
-    }
-    else if (center_.z_ > max.z_)
-    {
-        temp = center_.z_ - max.z_;
-        distSquared += temp * temp;
-    }
-
-    if (distSquared >= radiusSquared)
-        return OUTSIDE;
-
-    min -= center_;
-    max -= center_;
-
-    Vector3 tempVec = min; // - - -
-    if (tempVec.LengthSquared() >= radiusSquared)
-        return INTERSECTS;
-    tempVec.x_ = max.x_; // + - -
-    if (tempVec.LengthSquared() >= radiusSquared)
-        return INTERSECTS;
-    tempVec.y_ = max.y_; // + + -
-    if (tempVec.LengthSquared() >= radiusSquared)
-        return INTERSECTS;
-    tempVec.x_ = min.x_; // - + -
-    if (tempVec.LengthSquared() >= radiusSquared)
-        return INTERSECTS;
-    tempVec.z_ = max.z_; // - + +
-    if (tempVec.LengthSquared() >= radiusSquared)
-        return INTERSECTS;
-    tempVec.y_ = min.y_; // - - +
-    if (tempVec.LengthSquared() >= radiusSquared)
-        return INTERSECTS;
-    tempVec.x_ = max.x_; // + - +
-    if (tempVec.LengthSquared() >= radiusSquared)
-        return INTERSECTS;
-    tempVec.y_ = max.y_; // + + +
-    if (tempVec.LengthSquared() >= radiusSquared)
-        return INTERSECTS;
-
-    return INSIDE;
-}
-
-Intersection Sphere::IsInsideFast(const BoundingBox& box) const
-{
-    float radiusSquared = radius_ * radius_;
-    float distSquared = 0;
-    float temp;
-    Vector3 min = box.min_;
-    Vector3 max = box.max_;
-
-    if (center_.x_ < min.x_)
-    {
-        temp = center_.x_ - min.x_;
-        distSquared += temp * temp;
-    }
-    else if (center_.x_ > max.x_)
-    {
-        temp = center_.x_ - max.x_;
-        distSquared += temp * temp;
-    }
-    if (center_.y_ < min.y_)
-    {
-        temp = center_.y_ - min.y_;
-        distSquared += temp * temp;
-    }
-    else if (center_.y_ > max.y_)
-    {
-        temp = center_.y_ - max.y_;
-        distSquared += temp * temp;
-    }
-    if (center_.z_ < min.z_)
-    {
-        temp = center_.z_ - min.z_;
-        distSquared += temp * temp;
-    }
-    else if (center_.z_ > max.z_)
-    {
-        temp = center_.z_ - max.z_;
-        distSquared += temp * temp;
-    }
-
-    if (distSquared >= radiusSquared)
-        return OUTSIDE;
-    else
-        return INSIDE;
-}
-
-Vector3 Sphere::GetLocalPoint(float theta, float phi) const
-{
-    return Vector3(
-        radius_ * Sin(theta) * Sin(phi),
-        radius_ * Cos(phi),
-        radius_ * Cos(theta) * Sin(phi)
-    );
-}
-
-}
->>>>>>> 6296d22e
+}