<<<<<<< HEAD
//
// Copyright (c) 2008-2020 the Urho3D project.
//
// Permission is hereby granted, free of charge, to any person obtaining a copy
// of this software and associated documentation files (the "Software"), to deal
// in the Software without restriction, including without limitation the rights
// to use, copy, modify, merge, publish, distribute, sublicense, and/or sell
// copies of the Software, and to permit persons to whom the Software is
// furnished to do so, subject to the following conditions:
//
// The above copyright notice and this permission notice shall be included in
// all copies or substantial portions of the Software.
//
// THE SOFTWARE IS PROVIDED "AS IS", WITHOUT WARRANTY OF ANY KIND, EXPRESS OR
// IMPLIED, INCLUDING BUT NOT LIMITED TO THE WARRANTIES OF MERCHANTABILITY,
// FITNESS FOR A PARTICULAR PURPOSE AND NONINFRINGEMENT. IN NO EVENT SHALL THE
// AUTHORS OR COPYRIGHT HOLDERS BE LIABLE FOR ANY CLAIM, DAMAGES OR OTHER
// LIABILITY, WHETHER IN AN ACTION OF CONTRACT, TORT OR OTHERWISE, ARISING FROM,
// OUT OF OR IN CONNECTION WITH THE SOFTWARE OR THE USE OR OTHER DEALINGS IN
// THE SOFTWARE.
//

#pragma once

#include <EASTL/unordered_map.h>

#include "../Container/Ptr.h"
#include "../Graphics/GPUObject.h"
#include "../Graphics/GraphicsDefs.h"

namespace Urho3D
{

class ConstantBuffer;
class Shader;

/// %Shader parameter definition.
struct URHO3D_API ShaderParameter
{
    /// Construct with defaults.
    ShaderParameter() = default;
    /// Construct with name, glType and location, leaving the remaining attributes zero-initialized (used only in OpenGL).
    ShaderParameter(const ea::string& name, unsigned glType, int location);
    /// Construct with type, name, offset, size, and buffer, leaving the remaining attributes zero-initialized (used only in Direct3D11).
    ShaderParameter(ShaderType type, const ea::string& name, unsigned offset, unsigned size, unsigned buffer);
    /// Construct with type, name, register, and register count, leaving the remaining attributes zero-initialized (used only in Direct3D9).
    ShaderParameter(ShaderType type, const ea::string& name, unsigned reg, unsigned regCount);

    /// %Shader type.
    ShaderType type_{};
    /// Name of the parameter.
    ea::string name_{};

    union
    {
        /// Offset in constant buffer.
        unsigned offset_;
        /// OpenGL uniform location.
        int location_;
        /// Direct3D9 register index.
        unsigned register_;
    };

    union
    {
        /// Parameter size. Used only on Direct3D11 to calculate constant buffer size.
        unsigned size_;
        /// Parameter OpenGL type.
        unsigned glType_;
        /// Number of registers on Direct3D9.
        unsigned regCount_;
    };

    /// Constant buffer index. Only used on Direct3D11.
    unsigned buffer_{};
    /// Constant buffer pointer. Defined only in shader programs.
    ConstantBuffer* bufferPtr_{};
};

/// Vertex or pixel shader on the GPU.
class URHO3D_API ShaderVariation : public RefCounted, public GPUObject
{
public:
    /// Construct.
    ShaderVariation(Shader* owner, ShaderType type);
    /// Destruct.
    ~ShaderVariation() override;

    /// Mark the GPU resource destroyed on graphics context destruction.
    void OnDeviceLost() override;
    /// Release the shader.
    void Release() override;

    /// Compile the shader. Return true if successful.
    bool Create();
    /// Set name.
    void SetName(const ea::string& name);
    /// Set defines.
    void SetDefines(const ea::string& defines);

    /// Return the owner resource.
    Shader* GetOwner() const;

    /// Return shader type.
    ShaderType GetShaderType() const { return type_; }

    /// Return shader name.
    const ea::string& GetName() const { return name_; }

    /// Return full shader name.
    ea::string GetFullName() const { return name_ + "(" + defines_ + ")"; }

    /// Return whether uses a parameter. Not applicable on OpenGL, where this information is contained in ShaderProgram instead.
    bool HasParameter(StringHash param) const { return parameters_.contains(param); }

    /// Return whether uses a texture unit (only for pixel shaders.) Not applicable on OpenGL, where this information is contained in ShaderProgram instead.
    bool HasTextureUnit(TextureUnit unit) const { return useTextureUnits_[unit]; }

    /// Return all parameter definitions. Not applicable on OpenGL, where this information is contained in ShaderProgram instead.
    const ea::unordered_map<StringHash, ShaderParameter>& GetParameters() const { return parameters_; }

    /// Return vertex element hash.
    unsigned long long GetElementHash() const { return elementHash_; }

    /// Return shader bytecode. Stored persistently on Direct3D11 only.
    const ea::vector<unsigned char>& GetByteCode() const { return byteCode_; }

    /// Return defines.
    const ea::string& GetDefines() const { return defines_; }

    /// Return compile error/warning string.
    const ea::string& GetCompilerOutput() const { return compilerOutput_; }

    /// Return constant buffer data sizes.
    const unsigned* GetConstantBufferSizes() const { return &constantBufferSizes_[0]; }

    /// Return defines with the CLIPPLANE define appended. Used internally on Direct3D11 only, will be empty on other APIs.
    const ea::string& GetDefinesClipPlane() { return definesClipPlane_; }

    /// D3D11 vertex semantic names. Used internally.
    static const char* elementSemanticNames[];

private:
    /// Load bytecode from a file. Return true if successful.
    bool LoadByteCode(const ea::string& binaryShaderName);
    /// Compile from source. Return true if successful.
    bool Compile();
    /// Inspect the constant parameters and input layout (if applicable) from the shader bytecode.
    void ParseParameters(unsigned char* bufData, unsigned bufSize);
    /// Save bytecode to a file.
    void SaveByteCode(const ea::string& binaryShaderName);
    /// Calculate constant buffer sizes from parameters.
    void CalculateConstantBufferSizes();

    /// Shader this variation belongs to.
    WeakPtr<Shader> owner_;
    /// Shader type.
    ShaderType type_;
    /// Vertex element hash for vertex shaders. Zero for pixel shaders. Note that hashing is different than vertex buffers.
    unsigned long long elementHash_{};
    /// Shader parameters.
    ea::unordered_map<StringHash, ShaderParameter> parameters_;
    /// Texture unit use flags.
    bool useTextureUnits_[MAX_TEXTURE_UNITS]{};
    /// Constant buffer sizes. 0 if a constant buffer slot is not in use.
    unsigned constantBufferSizes_[MAX_SHADER_PARAMETER_GROUPS]{};
    /// Shader bytecode. Needed for inspecting the input signature and parameters. Not used on OpenGL.
    ea::vector<unsigned char> byteCode_;
    /// Shader name.
    ea::string name_;
    /// Defines to use in compiling.
    ea::string defines_;
    /// Defines to use in compiling + CLIPPLANE define appended. Used only on Direct3D11.
    ea::string definesClipPlane_;
    /// Shader compile error string.
    ea::string compilerOutput_;
};

}
=======
//
// Copyright (c) 2008-2020 the Urho3D project.
//
// Permission is hereby granted, free of charge, to any person obtaining a copy
// of this software and associated documentation files (the "Software"), to deal
// in the Software without restriction, including without limitation the rights
// to use, copy, modify, merge, publish, distribute, sublicense, and/or sell
// copies of the Software, and to permit persons to whom the Software is
// furnished to do so, subject to the following conditions:
//
// The above copyright notice and this permission notice shall be included in
// all copies or substantial portions of the Software.
//
// THE SOFTWARE IS PROVIDED "AS IS", WITHOUT WARRANTY OF ANY KIND, EXPRESS OR
// IMPLIED, INCLUDING BUT NOT LIMITED TO THE WARRANTIES OF MERCHANTABILITY,
// FITNESS FOR A PARTICULAR PURPOSE AND NONINFRINGEMENT. IN NO EVENT SHALL THE
// AUTHORS OR COPYRIGHT HOLDERS BE LIABLE FOR ANY CLAIM, DAMAGES OR OTHER
// LIABILITY, WHETHER IN AN ACTION OF CONTRACT, TORT OR OTHERWISE, ARISING FROM,
// OUT OF OR IN CONNECTION WITH THE SOFTWARE OR THE USE OR OTHER DEALINGS IN
// THE SOFTWARE.
//

#pragma once

#include "../Container/HashMap.h"
#include "../Container/RefCounted.h"
#include "../Container/ArrayPtr.h"
#include "../Graphics/GPUObject.h"
#include "../Graphics/GraphicsDefs.h"

namespace Urho3D
{

class ConstantBuffer;
class Shader;

/// %Shader parameter definition.
struct ShaderParameter
{
    /// Construct with defaults.
    ShaderParameter() = default;
    /// Construct with name, glType and location, leaving the remaining attributes zero-initialized (used only in OpenGL).
    ShaderParameter(const String& name, unsigned glType, int location);
    /// Construct with type, name, offset, size, and buffer, leaving the remaining attributes zero-initialized (used only in Direct3D11).
    ShaderParameter(ShaderType type, const String& name, unsigned offset, unsigned size, unsigned buffer);
    /// Construct with type, name, register, and register count, leaving the remaining attributes zero-initialized (used only in Direct3D9).
    ShaderParameter(ShaderType type, const String& name, unsigned reg, unsigned regCount);

    /// %Shader type.
    ShaderType type_{};
    /// Name of the parameter.
    String name_{};

    union
    {
        /// Offset in constant buffer.
        unsigned offset_;
        /// OpenGL uniform location.
        int location_;
        /// Direct3D9 register index.
        unsigned register_;
    };

    union
    {
        /// Parameter size. Used only on Direct3D11 to calculate constant buffer size.
        unsigned size_;
        /// Parameter OpenGL type.
        unsigned glType_;
        /// Number of registers on Direct3D9.
        unsigned regCount_;
    };

    /// Constant buffer index. Only used on Direct3D11.
    unsigned buffer_{};
    /// Constant buffer pointer. Defined only in shader programs.
    ConstantBuffer* bufferPtr_{};
};

/// Vertex or pixel shader on the GPU.
class URHO3D_API ShaderVariation : public RefCounted, public GPUObject
{
public:
    /// Construct.
    ShaderVariation(Shader* owner, ShaderType type);
    /// Destruct.
    ~ShaderVariation() override;

    /// Mark the GPU resource destroyed on graphics context destruction.
    void OnDeviceLost() override;
    /// Release the shader.
    void Release() override;

    /// Compile the shader. Return true if successful.
    bool Create();
    /// Set name.
    void SetName(const String& name);
    /// Set defines.
    void SetDefines(const String& defines);

    /// Return the owner resource.
    Shader* GetOwner() const;

    /// Return shader type.
    ShaderType GetShaderType() const { return type_; }

    /// Return shader name.
    const String& GetName() const { return name_; }

    /// Return full shader name.
    String GetFullName() const { return name_ + "(" + defines_ + ")"; }

    /// Return whether uses a parameter. Not applicable on OpenGL, where this information is contained in ShaderProgram instead.
    bool HasParameter(StringHash param) const { return parameters_.Contains(param); }

    /// Return whether uses a texture unit (only for pixel shaders). Not applicable on OpenGL, where this information is contained in ShaderProgram instead.
    bool HasTextureUnit(TextureUnit unit) const { return useTextureUnits_[unit]; }

    /// Return all parameter definitions. Not applicable on OpenGL, where this information is contained in ShaderProgram instead.
    const HashMap<StringHash, ShaderParameter>& GetParameters() const { return parameters_; }

    /// Return vertex element hash.
    unsigned long long GetElementHash() const { return elementHash_; }

    /// Return shader bytecode. Stored persistently on Direct3D11 only.
    const PODVector<unsigned char>& GetByteCode() const { return byteCode_; }

    /// Return defines.
    const String& GetDefines() const { return defines_; }

    /// Return compile error/warning string.
    const String& GetCompilerOutput() const { return compilerOutput_; }

    /// Return constant buffer data sizes.
    const unsigned* GetConstantBufferSizes() const { return &constantBufferSizes_[0]; }

    /// Return defines with the CLIPPLANE define appended. Used internally on Direct3D11 only, will be empty on other APIs.
    const String& GetDefinesClipPlane() { return definesClipPlane_; }

    /// D3D11 vertex semantic names. Used internally.
    static const char* elementSemanticNames[];

private:
    /// Load bytecode from a file. Return true if successful.
    bool LoadByteCode(const String& binaryShaderName);
    /// Compile from source. Return true if successful.
    bool Compile();
    /// Inspect the constant parameters and input layout (if applicable) from the shader bytecode.
    void ParseParameters(unsigned char* bufData, unsigned bufSize);
    /// Save bytecode to a file.
    void SaveByteCode(const String& binaryShaderName);
    /// Calculate constant buffer sizes from parameters.
    void CalculateConstantBufferSizes();

    /// Shader this variation belongs to.
    WeakPtr<Shader> owner_;
    /// Shader type.
    ShaderType type_;
    /// Vertex element hash for vertex shaders. Zero for pixel shaders. Note that hashing is different than vertex buffers.
    unsigned long long elementHash_{};
    /// Shader parameters.
    HashMap<StringHash, ShaderParameter> parameters_;
    /// Texture unit use flags.
    bool useTextureUnits_[MAX_TEXTURE_UNITS]{};
    /// Constant buffer sizes. 0 if a constant buffer slot is not in use.
    unsigned constantBufferSizes_[MAX_SHADER_PARAMETER_GROUPS]{};
    /// Shader bytecode. Needed for inspecting the input signature and parameters. Not used on OpenGL.
    PODVector<unsigned char> byteCode_;
    /// Shader name.
    String name_;
    /// Defines to use in compiling.
    String defines_;
    /// Defines to use in compiling + CLIPPLANE define appended. Used only on Direct3D11.
    String definesClipPlane_;
    /// Shader compile error string.
    String compilerOutput_;
};

}
>>>>>>> 72e23423
<|MERGE_RESOLUTION|>--- conflicted
+++ resolved
@@ -1,4 +1,3 @@
-<<<<<<< HEAD
 //
 // Copyright (c) 2008-2020 the Urho3D project.
 //
@@ -114,7 +113,7 @@
     /// Return whether uses a parameter. Not applicable on OpenGL, where this information is contained in ShaderProgram instead.
     bool HasParameter(StringHash param) const { return parameters_.contains(param); }
 
-    /// Return whether uses a texture unit (only for pixel shaders.) Not applicable on OpenGL, where this information is contained in ShaderProgram instead.
+    /// Return whether uses a texture unit (only for pixel shaders). Not applicable on OpenGL, where this information is contained in ShaderProgram instead.
     bool HasTextureUnit(TextureUnit unit) const { return useTextureUnits_[unit]; }
 
     /// Return all parameter definitions. Not applicable on OpenGL, where this information is contained in ShaderProgram instead.
@@ -177,185 +176,4 @@
     ea::string compilerOutput_;
 };
 
-}
-=======
-//
-// Copyright (c) 2008-2020 the Urho3D project.
-//
-// Permission is hereby granted, free of charge, to any person obtaining a copy
-// of this software and associated documentation files (the "Software"), to deal
-// in the Software without restriction, including without limitation the rights
-// to use, copy, modify, merge, publish, distribute, sublicense, and/or sell
-// copies of the Software, and to permit persons to whom the Software is
-// furnished to do so, subject to the following conditions:
-//
-// The above copyright notice and this permission notice shall be included in
-// all copies or substantial portions of the Software.
-//
-// THE SOFTWARE IS PROVIDED "AS IS", WITHOUT WARRANTY OF ANY KIND, EXPRESS OR
-// IMPLIED, INCLUDING BUT NOT LIMITED TO THE WARRANTIES OF MERCHANTABILITY,
-// FITNESS FOR A PARTICULAR PURPOSE AND NONINFRINGEMENT. IN NO EVENT SHALL THE
-// AUTHORS OR COPYRIGHT HOLDERS BE LIABLE FOR ANY CLAIM, DAMAGES OR OTHER
-// LIABILITY, WHETHER IN AN ACTION OF CONTRACT, TORT OR OTHERWISE, ARISING FROM,
-// OUT OF OR IN CONNECTION WITH THE SOFTWARE OR THE USE OR OTHER DEALINGS IN
-// THE SOFTWARE.
-//
-
-#pragma once
-
-#include "../Container/HashMap.h"
-#include "../Container/RefCounted.h"
-#include "../Container/ArrayPtr.h"
-#include "../Graphics/GPUObject.h"
-#include "../Graphics/GraphicsDefs.h"
-
-namespace Urho3D
-{
-
-class ConstantBuffer;
-class Shader;
-
-/// %Shader parameter definition.
-struct ShaderParameter
-{
-    /// Construct with defaults.
-    ShaderParameter() = default;
-    /// Construct with name, glType and location, leaving the remaining attributes zero-initialized (used only in OpenGL).
-    ShaderParameter(const String& name, unsigned glType, int location);
-    /// Construct with type, name, offset, size, and buffer, leaving the remaining attributes zero-initialized (used only in Direct3D11).
-    ShaderParameter(ShaderType type, const String& name, unsigned offset, unsigned size, unsigned buffer);
-    /// Construct with type, name, register, and register count, leaving the remaining attributes zero-initialized (used only in Direct3D9).
-    ShaderParameter(ShaderType type, const String& name, unsigned reg, unsigned regCount);
-
-    /// %Shader type.
-    ShaderType type_{};
-    /// Name of the parameter.
-    String name_{};
-
-    union
-    {
-        /// Offset in constant buffer.
-        unsigned offset_;
-        /// OpenGL uniform location.
-        int location_;
-        /// Direct3D9 register index.
-        unsigned register_;
-    };
-
-    union
-    {
-        /// Parameter size. Used only on Direct3D11 to calculate constant buffer size.
-        unsigned size_;
-        /// Parameter OpenGL type.
-        unsigned glType_;
-        /// Number of registers on Direct3D9.
-        unsigned regCount_;
-    };
-
-    /// Constant buffer index. Only used on Direct3D11.
-    unsigned buffer_{};
-    /// Constant buffer pointer. Defined only in shader programs.
-    ConstantBuffer* bufferPtr_{};
-};
-
-/// Vertex or pixel shader on the GPU.
-class URHO3D_API ShaderVariation : public RefCounted, public GPUObject
-{
-public:
-    /// Construct.
-    ShaderVariation(Shader* owner, ShaderType type);
-    /// Destruct.
-    ~ShaderVariation() override;
-
-    /// Mark the GPU resource destroyed on graphics context destruction.
-    void OnDeviceLost() override;
-    /// Release the shader.
-    void Release() override;
-
-    /// Compile the shader. Return true if successful.
-    bool Create();
-    /// Set name.
-    void SetName(const String& name);
-    /// Set defines.
-    void SetDefines(const String& defines);
-
-    /// Return the owner resource.
-    Shader* GetOwner() const;
-
-    /// Return shader type.
-    ShaderType GetShaderType() const { return type_; }
-
-    /// Return shader name.
-    const String& GetName() const { return name_; }
-
-    /// Return full shader name.
-    String GetFullName() const { return name_ + "(" + defines_ + ")"; }
-
-    /// Return whether uses a parameter. Not applicable on OpenGL, where this information is contained in ShaderProgram instead.
-    bool HasParameter(StringHash param) const { return parameters_.Contains(param); }
-
-    /// Return whether uses a texture unit (only for pixel shaders). Not applicable on OpenGL, where this information is contained in ShaderProgram instead.
-    bool HasTextureUnit(TextureUnit unit) const { return useTextureUnits_[unit]; }
-
-    /// Return all parameter definitions. Not applicable on OpenGL, where this information is contained in ShaderProgram instead.
-    const HashMap<StringHash, ShaderParameter>& GetParameters() const { return parameters_; }
-
-    /// Return vertex element hash.
-    unsigned long long GetElementHash() const { return elementHash_; }
-
-    /// Return shader bytecode. Stored persistently on Direct3D11 only.
-    const PODVector<unsigned char>& GetByteCode() const { return byteCode_; }
-
-    /// Return defines.
-    const String& GetDefines() const { return defines_; }
-
-    /// Return compile error/warning string.
-    const String& GetCompilerOutput() const { return compilerOutput_; }
-
-    /// Return constant buffer data sizes.
-    const unsigned* GetConstantBufferSizes() const { return &constantBufferSizes_[0]; }
-
-    /// Return defines with the CLIPPLANE define appended. Used internally on Direct3D11 only, will be empty on other APIs.
-    const String& GetDefinesClipPlane() { return definesClipPlane_; }
-
-    /// D3D11 vertex semantic names. Used internally.
-    static const char* elementSemanticNames[];
-
-private:
-    /// Load bytecode from a file. Return true if successful.
-    bool LoadByteCode(const String& binaryShaderName);
-    /// Compile from source. Return true if successful.
-    bool Compile();
-    /// Inspect the constant parameters and input layout (if applicable) from the shader bytecode.
-    void ParseParameters(unsigned char* bufData, unsigned bufSize);
-    /// Save bytecode to a file.
-    void SaveByteCode(const String& binaryShaderName);
-    /// Calculate constant buffer sizes from parameters.
-    void CalculateConstantBufferSizes();
-
-    /// Shader this variation belongs to.
-    WeakPtr<Shader> owner_;
-    /// Shader type.
-    ShaderType type_;
-    /// Vertex element hash for vertex shaders. Zero for pixel shaders. Note that hashing is different than vertex buffers.
-    unsigned long long elementHash_{};
-    /// Shader parameters.
-    HashMap<StringHash, ShaderParameter> parameters_;
-    /// Texture unit use flags.
-    bool useTextureUnits_[MAX_TEXTURE_UNITS]{};
-    /// Constant buffer sizes. 0 if a constant buffer slot is not in use.
-    unsigned constantBufferSizes_[MAX_SHADER_PARAMETER_GROUPS]{};
-    /// Shader bytecode. Needed for inspecting the input signature and parameters. Not used on OpenGL.
-    PODVector<unsigned char> byteCode_;
-    /// Shader name.
-    String name_;
-    /// Defines to use in compiling.
-    String defines_;
-    /// Defines to use in compiling + CLIPPLANE define appended. Used only on Direct3D11.
-    String definesClipPlane_;
-    /// Shader compile error string.
-    String compilerOutput_;
-};
-
-}
->>>>>>> 72e23423
+}