<<<<<<< HEAD
//
// Copyright (c) 2008-2018 the Urho3D project.
//
// Permission is hereby granted, free of charge, to any person obtaining a copy
// of this software and associated documentation files (the "Software"), to deal
// in the Software without restriction, including without limitation the rights
// to use, copy, modify, merge, publish, distribute, sublicense, and/or sell
// copies of the Software, and to permit persons to whom the Software is
// furnished to do so, subject to the following conditions:
//
// The above copyright notice and this permission notice shall be included in
// all copies or substantial portions of the Software.
//
// THE SOFTWARE IS PROVIDED "AS IS", WITHOUT WARRANTY OF ANY KIND, EXPRESS OR
// IMPLIED, INCLUDING BUT NOT LIMITED TO THE WARRANTIES OF MERCHANTABILITY,
// FITNESS FOR A PARTICULAR PURPOSE AND NONINFRINGEMENT. IN NO EVENT SHALL THE
// AUTHORS OR COPYRIGHT HOLDERS BE LIABLE FOR ANY CLAIM, DAMAGES OR OTHER
// LIABILITY, WHETHER IN AN ACTION OF CONTRACT, TORT OR OTHERWISE, ARISING FROM,
// OUT OF OR IN CONNECTION WITH THE SOFTWARE OR THE USE OR OTHER DEALINGS IN
// THE SOFTWARE.
//

#pragma once

#include "../Graphics/BillboardSet.h"

namespace Urho3D
{

class ParticleEffect;

/// One particle in the particle system.
struct Particle
{
    /// Velocity.
    Vector3 velocity_;
    /// Original billboard size.
    Vector2 size_;
    /// Time elapsed from creation.
    float timer_;
    /// Lifetime.
    float timeToLive_;
    /// Size scaling value.
    float scale_;
    /// Rotation speed.
    float rotationSpeed_;
    /// Current color animation index.
    unsigned colorIndex_;
    /// Current texture animation index.
    unsigned texIndex_;
};

/// %Particle emitter component.
class URHO3D_API ParticleEmitter : public BillboardSet
{
    URHO3D_OBJECT(ParticleEmitter, BillboardSet);

public:
    /// Construct.
    explicit ParticleEmitter(Context* context);
    /// Destruct.
    ~ParticleEmitter() override;
    /// Register object factory.
    static void RegisterObject(Context* context);

    /// Handle enabled/disabled state change.
    void OnSetEnabled() override;
    /// Update before octree reinsertion. Is called from a worker thread.
    void Update(const FrameInfo& frame) override;

    /// Set particle effect.
    void SetEffect(ParticleEffect* effect);
    /// Set maximum number of particles.
    void SetNumParticles(unsigned num);
    /// Set whether should be emitting. If the state was changed, also resets the emission period timer.
    void SetEmitting(bool enable);
    /// Set whether particles should be serialized. Default true, set false to reduce scene file size.
    void SetSerializeParticles(bool enable);
    //// Set to remove either the emitter component or its owner node from the scene automatically on particle effect completion. Disabled by default.
    void SetAutoRemoveMode(AutoRemoveMode mode);
    /// Reset the emission period timer.
    void ResetEmissionTimer();
    /// Remove all current particles.
    void RemoveAllParticles();
    /// Reset the particle emitter completely. Removes current particles, sets emitting state on, and resets the emission timer.
    void Reset();
    /// Apply not continuously updated values such as the material, the number of particles and sorting mode from the particle effect. Call this if you change the effect programmatically.
    void ApplyEffect();

    /// Return particle effect.
    ParticleEffect* GetEffect() const;

    /// Return maximum number of particles.
    unsigned GetNumParticles() const { return particles_.Size(); }

    /// Return whether is currently emitting.
    bool IsEmitting() const { return emitting_; }

    /// Return whether particles are to be serialized.
    bool GetSerializeParticles() const { return serializeParticles_; }

    /// Return automatic removal mode on particle effect completion.
    AutoRemoveMode GetAutoRemoveMode() const { return autoRemove_; }

    /// Set particles effect attribute.
    void SetEffectAttr(const ResourceRef& value);
    /// Set particles effect attribute.
    ResourceRef GetEffectAttr() const;
    /// Set particles attribute.
    void SetParticlesAttr(const VariantVector& value);
    /// Return particles attribute. Returns particle amount only if particles are not to be serialized.
    VariantVector GetParticlesAttr() const;
    /// Return billboards attribute. Returns billboard amount only if particles are not to be serialized.
    VariantVector GetParticleBillboardsAttr() const;

protected:
    /// Handle scene being assigned.
    void OnSceneSet(Scene* scene) override;

    /// Create a new particle. Return true if there was room.
    bool EmitNewParticle();
    /// Return a free particle index.
    unsigned GetFreeParticle() const;
    /// Return whether has active particles.
    bool CheckActiveParticles() const;

private:
    /// Handle scene post-update event.
    void HandleScenePostUpdate(StringHash eventType, VariantMap& eventData);
    /// Handle live reload of the particle effect.
    void HandleEffectReloadFinished(StringHash eventType, VariantMap& eventData);

    /// Particle effect.
    SharedPtr<ParticleEffect> effect_;
    /// Particles.
    PODVector<Particle> particles_;
    /// Active/inactive period timer.
    float periodTimer_;
    /// New particle emission timer.
    float emissionTimer_;
    /// Last scene timestep.
    float lastTimeStep_;
    /// Rendering framenumber on which was last updated.
    unsigned lastUpdateFrameNumber_;
    /// Currently emitting flag.
    bool emitting_;
    /// Need update flag.
    bool needUpdate_;
    /// Serialize particles flag.
    bool serializeParticles_;
    /// Ready to send effect finish event flag.
    bool sendFinishedEvent_;
    /// Automatic removal mode.
    AutoRemoveMode autoRemove_;
};

}
=======
//
// Copyright (c) 2008-2019 the Urho3D project.
//
// Permission is hereby granted, free of charge, to any person obtaining a copy
// of this software and associated documentation files (the "Software"), to deal
// in the Software without restriction, including without limitation the rights
// to use, copy, modify, merge, publish, distribute, sublicense, and/or sell
// copies of the Software, and to permit persons to whom the Software is
// furnished to do so, subject to the following conditions:
//
// The above copyright notice and this permission notice shall be included in
// all copies or substantial portions of the Software.
//
// THE SOFTWARE IS PROVIDED "AS IS", WITHOUT WARRANTY OF ANY KIND, EXPRESS OR
// IMPLIED, INCLUDING BUT NOT LIMITED TO THE WARRANTIES OF MERCHANTABILITY,
// FITNESS FOR A PARTICULAR PURPOSE AND NONINFRINGEMENT. IN NO EVENT SHALL THE
// AUTHORS OR COPYRIGHT HOLDERS BE LIABLE FOR ANY CLAIM, DAMAGES OR OTHER
// LIABILITY, WHETHER IN AN ACTION OF CONTRACT, TORT OR OTHERWISE, ARISING FROM,
// OUT OF OR IN CONNECTION WITH THE SOFTWARE OR THE USE OR OTHER DEALINGS IN
// THE SOFTWARE.
//

#pragma once

#include "../Graphics/BillboardSet.h"

namespace Urho3D
{

class ParticleEffect;

/// One particle in the particle system.
struct Particle
{
    /// Velocity.
    Vector3 velocity_;
    /// Original billboard size.
    Vector2 size_;
    /// Time elapsed from creation.
    float timer_;
    /// Lifetime.
    float timeToLive_;
    /// Size scaling value.
    float scale_;
    /// Rotation speed.
    float rotationSpeed_;
    /// Current color animation index.
    unsigned colorIndex_;
    /// Current texture animation index.
    unsigned texIndex_;
};

/// %Particle emitter component.
class URHO3D_API ParticleEmitter : public BillboardSet
{
    URHO3D_OBJECT(ParticleEmitter, BillboardSet);

public:
    /// Construct.
    explicit ParticleEmitter(Context* context);
    /// Destruct.
    ~ParticleEmitter() override;
    /// Register object factory.
    static void RegisterObject(Context* context);

    /// Handle enabled/disabled state change.
    void OnSetEnabled() override;
    /// Update before octree reinsertion. Is called from a worker thread.
    void Update(const FrameInfo& frame) override;

    /// Set particle effect.
    void SetEffect(ParticleEffect* effect);
    /// Set maximum number of particles.
    void SetNumParticles(unsigned num);
    /// Set whether should be emitting. If the state was changed, also resets the emission period timer.
    void SetEmitting(bool enable);
    /// Set whether particles should be serialized. Default true, set false to reduce scene file size.
    void SetSerializeParticles(bool enable);
    //// Set to remove either the emitter component or its owner node from the scene automatically on particle effect completion. Disabled by default.
    void SetAutoRemoveMode(AutoRemoveMode mode);
    /// Reset the emission period timer.
    void ResetEmissionTimer();
    /// Remove all current particles.
    void RemoveAllParticles();
    /// Reset the particle emitter completely. Removes current particles, sets emitting state on, and resets the emission timer.
    void Reset();
    /// Apply not continuously updated values such as the material, the number of particles and sorting mode from the particle effect. Call this if you change the effect programmatically.
    void ApplyEffect();

    /// Return particle effect.
    ParticleEffect* GetEffect() const;

    /// Return maximum number of particles.
    unsigned GetNumParticles() const { return particles_.Size(); }

    /// Return whether is currently emitting.
    bool IsEmitting() const { return emitting_; }

    /// Return whether particles are to be serialized.
    bool GetSerializeParticles() const { return serializeParticles_; }

    /// Return automatic removal mode on particle effect completion.
    AutoRemoveMode GetAutoRemoveMode() const { return autoRemove_; }

    /// Set particles effect attribute.
    void SetEffectAttr(const ResourceRef& value);
    /// Set particles effect attribute.
    ResourceRef GetEffectAttr() const;
    /// Set particles attribute.
    void SetParticlesAttr(const VariantVector& value);
    /// Return particles attribute. Returns particle amount only if particles are not to be serialized.
    VariantVector GetParticlesAttr() const;
    /// Return billboards attribute. Returns billboard amount only if particles are not to be serialized.
    VariantVector GetParticleBillboardsAttr() const;

protected:
    /// Handle scene being assigned.
    void OnSceneSet(Scene* scene) override;

    /// Create a new particle. Return true if there was room.
    bool EmitNewParticle();
    /// Return a free particle index.
    unsigned GetFreeParticle() const;
    /// Return whether has active particles.
    bool CheckActiveParticles() const;

private:
    /// Handle scene post-update event.
    void HandleScenePostUpdate(StringHash eventType, VariantMap& eventData);
    /// Handle live reload of the particle effect.
    void HandleEffectReloadFinished(StringHash eventType, VariantMap& eventData);

    /// Particle effect.
    SharedPtr<ParticleEffect> effect_;
    /// Particles.
    PODVector<Particle> particles_;
    /// Active/inactive period timer.
    float periodTimer_;
    /// New particle emission timer.
    float emissionTimer_;
    /// Last scene timestep.
    float lastTimeStep_;
    /// Rendering framenumber on which was last updated.
    unsigned lastUpdateFrameNumber_;
    /// Currently emitting flag.
    bool emitting_;
    /// Need update flag.
    bool needUpdate_;
    /// Serialize particles flag.
    bool serializeParticles_;
    /// Ready to send effect finish event flag.
    bool sendFinishedEvent_;
    /// Automatic removal mode.
    AutoRemoveMode autoRemove_;
};

}
>>>>>>> a476f0c4
<|MERGE_RESOLUTION|>--- conflicted
+++ resolved
@@ -1,162 +1,3 @@
-<<<<<<< HEAD
-//
-// Copyright (c) 2008-2018 the Urho3D project.
-//
-// Permission is hereby granted, free of charge, to any person obtaining a copy
-// of this software and associated documentation files (the "Software"), to deal
-// in the Software without restriction, including without limitation the rights
-// to use, copy, modify, merge, publish, distribute, sublicense, and/or sell
-// copies of the Software, and to permit persons to whom the Software is
-// furnished to do so, subject to the following conditions:
-//
-// The above copyright notice and this permission notice shall be included in
-// all copies or substantial portions of the Software.
-//
-// THE SOFTWARE IS PROVIDED "AS IS", WITHOUT WARRANTY OF ANY KIND, EXPRESS OR
-// IMPLIED, INCLUDING BUT NOT LIMITED TO THE WARRANTIES OF MERCHANTABILITY,
-// FITNESS FOR A PARTICULAR PURPOSE AND NONINFRINGEMENT. IN NO EVENT SHALL THE
-// AUTHORS OR COPYRIGHT HOLDERS BE LIABLE FOR ANY CLAIM, DAMAGES OR OTHER
-// LIABILITY, WHETHER IN AN ACTION OF CONTRACT, TORT OR OTHERWISE, ARISING FROM,
-// OUT OF OR IN CONNECTION WITH THE SOFTWARE OR THE USE OR OTHER DEALINGS IN
-// THE SOFTWARE.
-//
-
-#pragma once
-
-#include "../Graphics/BillboardSet.h"
-
-namespace Urho3D
-{
-
-class ParticleEffect;
-
-/// One particle in the particle system.
-struct Particle
-{
-    /// Velocity.
-    Vector3 velocity_;
-    /// Original billboard size.
-    Vector2 size_;
-    /// Time elapsed from creation.
-    float timer_;
-    /// Lifetime.
-    float timeToLive_;
-    /// Size scaling value.
-    float scale_;
-    /// Rotation speed.
-    float rotationSpeed_;
-    /// Current color animation index.
-    unsigned colorIndex_;
-    /// Current texture animation index.
-    unsigned texIndex_;
-};
-
-/// %Particle emitter component.
-class URHO3D_API ParticleEmitter : public BillboardSet
-{
-    URHO3D_OBJECT(ParticleEmitter, BillboardSet);
-
-public:
-    /// Construct.
-    explicit ParticleEmitter(Context* context);
-    /// Destruct.
-    ~ParticleEmitter() override;
-    /// Register object factory.
-    static void RegisterObject(Context* context);
-
-    /// Handle enabled/disabled state change.
-    void OnSetEnabled() override;
-    /// Update before octree reinsertion. Is called from a worker thread.
-    void Update(const FrameInfo& frame) override;
-
-    /// Set particle effect.
-    void SetEffect(ParticleEffect* effect);
-    /// Set maximum number of particles.
-    void SetNumParticles(unsigned num);
-    /// Set whether should be emitting. If the state was changed, also resets the emission period timer.
-    void SetEmitting(bool enable);
-    /// Set whether particles should be serialized. Default true, set false to reduce scene file size.
-    void SetSerializeParticles(bool enable);
-    //// Set to remove either the emitter component or its owner node from the scene automatically on particle effect completion. Disabled by default.
-    void SetAutoRemoveMode(AutoRemoveMode mode);
-    /// Reset the emission period timer.
-    void ResetEmissionTimer();
-    /// Remove all current particles.
-    void RemoveAllParticles();
-    /// Reset the particle emitter completely. Removes current particles, sets emitting state on, and resets the emission timer.
-    void Reset();
-    /// Apply not continuously updated values such as the material, the number of particles and sorting mode from the particle effect. Call this if you change the effect programmatically.
-    void ApplyEffect();
-
-    /// Return particle effect.
-    ParticleEffect* GetEffect() const;
-
-    /// Return maximum number of particles.
-    unsigned GetNumParticles() const { return particles_.Size(); }
-
-    /// Return whether is currently emitting.
-    bool IsEmitting() const { return emitting_; }
-
-    /// Return whether particles are to be serialized.
-    bool GetSerializeParticles() const { return serializeParticles_; }
-
-    /// Return automatic removal mode on particle effect completion.
-    AutoRemoveMode GetAutoRemoveMode() const { return autoRemove_; }
-
-    /// Set particles effect attribute.
-    void SetEffectAttr(const ResourceRef& value);
-    /// Set particles effect attribute.
-    ResourceRef GetEffectAttr() const;
-    /// Set particles attribute.
-    void SetParticlesAttr(const VariantVector& value);
-    /// Return particles attribute. Returns particle amount only if particles are not to be serialized.
-    VariantVector GetParticlesAttr() const;
-    /// Return billboards attribute. Returns billboard amount only if particles are not to be serialized.
-    VariantVector GetParticleBillboardsAttr() const;
-
-protected:
-    /// Handle scene being assigned.
-    void OnSceneSet(Scene* scene) override;
-
-    /// Create a new particle. Return true if there was room.
-    bool EmitNewParticle();
-    /// Return a free particle index.
-    unsigned GetFreeParticle() const;
-    /// Return whether has active particles.
-    bool CheckActiveParticles() const;
-
-private:
-    /// Handle scene post-update event.
-    void HandleScenePostUpdate(StringHash eventType, VariantMap& eventData);
-    /// Handle live reload of the particle effect.
-    void HandleEffectReloadFinished(StringHash eventType, VariantMap& eventData);
-
-    /// Particle effect.
-    SharedPtr<ParticleEffect> effect_;
-    /// Particles.
-    PODVector<Particle> particles_;
-    /// Active/inactive period timer.
-    float periodTimer_;
-    /// New particle emission timer.
-    float emissionTimer_;
-    /// Last scene timestep.
-    float lastTimeStep_;
-    /// Rendering framenumber on which was last updated.
-    unsigned lastUpdateFrameNumber_;
-    /// Currently emitting flag.
-    bool emitting_;
-    /// Need update flag.
-    bool needUpdate_;
-    /// Serialize particles flag.
-    bool serializeParticles_;
-    /// Ready to send effect finish event flag.
-    bool sendFinishedEvent_;
-    /// Automatic removal mode.
-    AutoRemoveMode autoRemove_;
-};
-
-}
-=======
 //
 // Copyright (c) 2008-2019 the Urho3D project.
 //
@@ -313,5 +154,4 @@
     AutoRemoveMode autoRemove_;
 };
 
-}
->>>>>>> a476f0c4
+}