<<<<<<< HEAD
//
// Copyright (c) 2008-2018 the Urho3D project.
//
// Permission is hereby granted, free of charge, to any person obtaining a copy
// of this software and associated documentation files (the "Software"), to deal
// in the Software without restriction, including without limitation the rights
// to use, copy, modify, merge, publish, distribute, sublicense, and/or sell
// copies of the Software, and to permit persons to whom the Software is
// furnished to do so, subject to the following conditions:
//
// The above copyright notice and this permission notice shall be included in
// all copies or substantial portions of the Software.
//
// THE SOFTWARE IS PROVIDED "AS IS", WITHOUT WARRANTY OF ANY KIND, EXPRESS OR
// IMPLIED, INCLUDING BUT NOT LIMITED TO THE WARRANTIES OF MERCHANTABILITY,
// FITNESS FOR A PARTICULAR PURPOSE AND NONINFRINGEMENT. IN NO EVENT SHALL THE
// AUTHORS OR COPYRIGHT HOLDERS BE LIABLE FOR ANY CLAIM, DAMAGES OR OTHER
// LIABILITY, WHETHER IN AN ACTION OF CONTRACT, TORT OR OTHERWISE, ARISING FROM,
// OUT OF OR IN CONNECTION WITH THE SOFTWARE OR THE USE OR OTHER DEALINGS IN
// THE SOFTWARE.
//

#pragma once

#include "../../Container/HashMap.h"
#include "../../Container/RefCounted.h"
#include "../../Graphics/GPUObject.h"
#include "../../Graphics/GraphicsDefs.h"
#include "../../Graphics/ShaderVariation.h"

namespace Urho3D
{

class ConstantBuffer;
class Graphics;

/// Linked shader program on the GPU.
class URHO3D_API ShaderProgram : public RefCounted, public GPUObject
{
public:
    /// Construct.
    ShaderProgram(Graphics* graphics, ShaderVariation* vertexShader, ShaderVariation* pixelShader);
    /// Destruct.
    ~ShaderProgram() override;

    /// Mark the GPU resource destroyed on context destruction.
    void OnDeviceLost() override;
    /// Release shader program.
    void Release() override;

    /// Link the shaders and examine the uniforms and samplers used. Return true if successful.
    bool Link();

    /// Return the vertex shader.
    ShaderVariation* GetVertexShader() const;
    /// Return the pixel shader.
    ShaderVariation* GetPixelShader() const;
    /// Return whether uses a shader parameter.
    bool HasParameter(StringHash param) const;

    /// Return whether uses a texture unit.
    bool HasTextureUnit(TextureUnit unit) const { return useTextureUnits_[unit]; }

    /// Return the info for a shader parameter, or null if does not exist.
    const ShaderParameter* GetParameter(StringHash param) const;

    /// Return linker output.
    const String& GetLinkerOutput() const { return linkerOutput_; }

    /// Return semantic to vertex attributes location mappings used by the shader.
    const HashMap<Pair<unsigned char, unsigned char>, unsigned>& GetVertexAttributes() const { return vertexAttributes_; }

    /// Return attribute location use bitmask.
    unsigned GetUsedVertexAttributes() const { return usedVertexAttributes_; }

    /// Return all constant buffers.
    const SharedPtr<ConstantBuffer>* GetConstantBuffers() const { return &constantBuffers_[0]; }

    /// Check whether a shader parameter group needs update. Does not actually check whether parameters exist in the shaders.
    bool NeedParameterUpdate(ShaderParameterGroup group, const void* source);
    /// Clear a parameter source. Affects only the current shader program if appropriate.
    void ClearParameterSource(ShaderParameterGroup group);

    /// Clear all parameter sources from all shader programs by incrementing the global parameter source framenumber.
    static void ClearParameterSources();
    /// Clear a global parameter source when constant buffers change.
    static void ClearGlobalParameterSource(ShaderParameterGroup group);

private:
    /// Vertex shader.
    WeakPtr<ShaderVariation> vertexShader_;
    /// Pixel shader.
    WeakPtr<ShaderVariation> pixelShader_;
    /// Shader parameters.
    HashMap<StringHash, ShaderParameter> shaderParameters_;
    /// Texture unit use.
    bool useTextureUnits_[MAX_TEXTURE_UNITS]{};
    /// Vertex attributes.
    HashMap<Pair<unsigned char, unsigned char>, unsigned> vertexAttributes_;
    /// Used vertex attribute location bitmask.
    unsigned usedVertexAttributes_{};
    /// Constant buffers by binding index.
    SharedPtr<ConstantBuffer> constantBuffers_[MAX_SHADER_PARAMETER_GROUPS * 2];
    /// Remembered shader parameter sources for individual uniform mode.
    const void* parameterSources_[MAX_SHADER_PARAMETER_GROUPS]{};
    /// Shader link error string.
    String linkerOutput_;
    /// Shader parameter source framenumber.
    unsigned frameNumber_{};

    /// Global shader parameter source framenumber.
    static unsigned globalFrameNumber;
    /// Remembered global shader parameter sources for constant buffer mode.
    static const void* globalParameterSources[MAX_SHADER_PARAMETER_GROUPS];
};

}
=======
//
// Copyright (c) 2008-2019 the Urho3D project.
//
// Permission is hereby granted, free of charge, to any person obtaining a copy
// of this software and associated documentation files (the "Software"), to deal
// in the Software without restriction, including without limitation the rights
// to use, copy, modify, merge, publish, distribute, sublicense, and/or sell
// copies of the Software, and to permit persons to whom the Software is
// furnished to do so, subject to the following conditions:
//
// The above copyright notice and this permission notice shall be included in
// all copies or substantial portions of the Software.
//
// THE SOFTWARE IS PROVIDED "AS IS", WITHOUT WARRANTY OF ANY KIND, EXPRESS OR
// IMPLIED, INCLUDING BUT NOT LIMITED TO THE WARRANTIES OF MERCHANTABILITY,
// FITNESS FOR A PARTICULAR PURPOSE AND NONINFRINGEMENT. IN NO EVENT SHALL THE
// AUTHORS OR COPYRIGHT HOLDERS BE LIABLE FOR ANY CLAIM, DAMAGES OR OTHER
// LIABILITY, WHETHER IN AN ACTION OF CONTRACT, TORT OR OTHERWISE, ARISING FROM,
// OUT OF OR IN CONNECTION WITH THE SOFTWARE OR THE USE OR OTHER DEALINGS IN
// THE SOFTWARE.
//

#pragma once

#include "../../Container/HashMap.h"
#include "../../Container/RefCounted.h"
#include "../../Graphics/GPUObject.h"
#include "../../Graphics/GraphicsDefs.h"
#include "../../Graphics/ShaderVariation.h"

namespace Urho3D
{

class ConstantBuffer;
class Graphics;

/// Linked shader program on the GPU.
class URHO3D_API ShaderProgram : public RefCounted, public GPUObject
{
public:
    /// Construct.
    ShaderProgram(Graphics* graphics, ShaderVariation* vertexShader, ShaderVariation* pixelShader);
    /// Destruct.
    ~ShaderProgram() override;

    /// Mark the GPU resource destroyed on context destruction.
    void OnDeviceLost() override;
    /// Release shader program.
    void Release() override;

    /// Link the shaders and examine the uniforms and samplers used. Return true if successful.
    bool Link();

    /// Return the vertex shader.
    ShaderVariation* GetVertexShader() const;
    /// Return the pixel shader.
    ShaderVariation* GetPixelShader() const;
    /// Return whether uses a shader parameter.
    bool HasParameter(StringHash param) const;

    /// Return whether uses a texture unit.
    bool HasTextureUnit(TextureUnit unit) const { return useTextureUnits_[unit]; }

    /// Return the info for a shader parameter, or null if does not exist.
    const ShaderParameter* GetParameter(StringHash param) const;

    /// Return linker output.
    const String& GetLinkerOutput() const { return linkerOutput_; }

    /// Return semantic to vertex attributes location mappings used by the shader.
    const HashMap<Pair<unsigned char, unsigned char>, unsigned>& GetVertexAttributes() const { return vertexAttributes_; }

    /// Return attribute location use bitmask.
    unsigned GetUsedVertexAttributes() const { return usedVertexAttributes_; }

    /// Return all constant buffers.
    const SharedPtr<ConstantBuffer>* GetConstantBuffers() const { return &constantBuffers_[0]; }

    /// Check whether a shader parameter group needs update. Does not actually check whether parameters exist in the shaders.
    bool NeedParameterUpdate(ShaderParameterGroup group, const void* source);
    /// Clear a parameter source. Affects only the current shader program if appropriate.
    void ClearParameterSource(ShaderParameterGroup group);

    /// Clear all parameter sources from all shader programs by incrementing the global parameter source framenumber.
    static void ClearParameterSources();
    /// Clear a global parameter source when constant buffers change.
    static void ClearGlobalParameterSource(ShaderParameterGroup group);

private:
    /// Vertex shader.
    WeakPtr<ShaderVariation> vertexShader_;
    /// Pixel shader.
    WeakPtr<ShaderVariation> pixelShader_;
    /// Shader parameters.
    HashMap<StringHash, ShaderParameter> shaderParameters_;
    /// Texture unit use.
    bool useTextureUnits_[MAX_TEXTURE_UNITS]{};
    /// Vertex attributes.
    HashMap<Pair<unsigned char, unsigned char>, unsigned> vertexAttributes_;
    /// Used vertex attribute location bitmask.
    unsigned usedVertexAttributes_{};
    /// Constant buffers by binding index.
    SharedPtr<ConstantBuffer> constantBuffers_[MAX_SHADER_PARAMETER_GROUPS * 2];
    /// Remembered shader parameter sources for individual uniform mode.
    const void* parameterSources_[MAX_SHADER_PARAMETER_GROUPS]{};
    /// Shader link error string.
    String linkerOutput_;
    /// Shader parameter source framenumber.
    unsigned frameNumber_{};

    /// Global shader parameter source framenumber.
    static unsigned globalFrameNumber;
    /// Remembered global shader parameter sources for constant buffer mode.
    static const void* globalParameterSources[MAX_SHADER_PARAMETER_GROUPS];
};

}
>>>>>>> a476f0c4
<|MERGE_RESOLUTION|>--- conflicted
+++ resolved
@@ -1,122 +1,3 @@
-<<<<<<< HEAD
-//
-// Copyright (c) 2008-2018 the Urho3D project.
-//
-// Permission is hereby granted, free of charge, to any person obtaining a copy
-// of this software and associated documentation files (the "Software"), to deal
-// in the Software without restriction, including without limitation the rights
-// to use, copy, modify, merge, publish, distribute, sublicense, and/or sell
-// copies of the Software, and to permit persons to whom the Software is
-// furnished to do so, subject to the following conditions:
-//
-// The above copyright notice and this permission notice shall be included in
-// all copies or substantial portions of the Software.
-//
-// THE SOFTWARE IS PROVIDED "AS IS", WITHOUT WARRANTY OF ANY KIND, EXPRESS OR
-// IMPLIED, INCLUDING BUT NOT LIMITED TO THE WARRANTIES OF MERCHANTABILITY,
-// FITNESS FOR A PARTICULAR PURPOSE AND NONINFRINGEMENT. IN NO EVENT SHALL THE
-// AUTHORS OR COPYRIGHT HOLDERS BE LIABLE FOR ANY CLAIM, DAMAGES OR OTHER
-// LIABILITY, WHETHER IN AN ACTION OF CONTRACT, TORT OR OTHERWISE, ARISING FROM,
-// OUT OF OR IN CONNECTION WITH THE SOFTWARE OR THE USE OR OTHER DEALINGS IN
-// THE SOFTWARE.
-//
-
-#pragma once
-
-#include "../../Container/HashMap.h"
-#include "../../Container/RefCounted.h"
-#include "../../Graphics/GPUObject.h"
-#include "../../Graphics/GraphicsDefs.h"
-#include "../../Graphics/ShaderVariation.h"
-
-namespace Urho3D
-{
-
-class ConstantBuffer;
-class Graphics;
-
-/// Linked shader program on the GPU.
-class URHO3D_API ShaderProgram : public RefCounted, public GPUObject
-{
-public:
-    /// Construct.
-    ShaderProgram(Graphics* graphics, ShaderVariation* vertexShader, ShaderVariation* pixelShader);
-    /// Destruct.
-    ~ShaderProgram() override;
-
-    /// Mark the GPU resource destroyed on context destruction.
-    void OnDeviceLost() override;
-    /// Release shader program.
-    void Release() override;
-
-    /// Link the shaders and examine the uniforms and samplers used. Return true if successful.
-    bool Link();
-
-    /// Return the vertex shader.
-    ShaderVariation* GetVertexShader() const;
-    /// Return the pixel shader.
-    ShaderVariation* GetPixelShader() const;
-    /// Return whether uses a shader parameter.
-    bool HasParameter(StringHash param) const;
-
-    /// Return whether uses a texture unit.
-    bool HasTextureUnit(TextureUnit unit) const { return useTextureUnits_[unit]; }
-
-    /// Return the info for a shader parameter, or null if does not exist.
-    const ShaderParameter* GetParameter(StringHash param) const;
-
-    /// Return linker output.
-    const String& GetLinkerOutput() const { return linkerOutput_; }
-
-    /// Return semantic to vertex attributes location mappings used by the shader.
-    const HashMap<Pair<unsigned char, unsigned char>, unsigned>& GetVertexAttributes() const { return vertexAttributes_; }
-
-    /// Return attribute location use bitmask.
-    unsigned GetUsedVertexAttributes() const { return usedVertexAttributes_; }
-
-    /// Return all constant buffers.
-    const SharedPtr<ConstantBuffer>* GetConstantBuffers() const { return &constantBuffers_[0]; }
-
-    /// Check whether a shader parameter group needs update. Does not actually check whether parameters exist in the shaders.
-    bool NeedParameterUpdate(ShaderParameterGroup group, const void* source);
-    /// Clear a parameter source. Affects only the current shader program if appropriate.
-    void ClearParameterSource(ShaderParameterGroup group);
-
-    /// Clear all parameter sources from all shader programs by incrementing the global parameter source framenumber.
-    static void ClearParameterSources();
-    /// Clear a global parameter source when constant buffers change.
-    static void ClearGlobalParameterSource(ShaderParameterGroup group);
-
-private:
-    /// Vertex shader.
-    WeakPtr<ShaderVariation> vertexShader_;
-    /// Pixel shader.
-    WeakPtr<ShaderVariation> pixelShader_;
-    /// Shader parameters.
-    HashMap<StringHash, ShaderParameter> shaderParameters_;
-    /// Texture unit use.
-    bool useTextureUnits_[MAX_TEXTURE_UNITS]{};
-    /// Vertex attributes.
-    HashMap<Pair<unsigned char, unsigned char>, unsigned> vertexAttributes_;
-    /// Used vertex attribute location bitmask.
-    unsigned usedVertexAttributes_{};
-    /// Constant buffers by binding index.
-    SharedPtr<ConstantBuffer> constantBuffers_[MAX_SHADER_PARAMETER_GROUPS * 2];
-    /// Remembered shader parameter sources for individual uniform mode.
-    const void* parameterSources_[MAX_SHADER_PARAMETER_GROUPS]{};
-    /// Shader link error string.
-    String linkerOutput_;
-    /// Shader parameter source framenumber.
-    unsigned frameNumber_{};
-
-    /// Global shader parameter source framenumber.
-    static unsigned globalFrameNumber;
-    /// Remembered global shader parameter sources for constant buffer mode.
-    static const void* globalParameterSources[MAX_SHADER_PARAMETER_GROUPS];
-};
-
-}
-=======
 //
 // Copyright (c) 2008-2019 the Urho3D project.
 //
@@ -233,5 +114,4 @@
     static const void* globalParameterSources[MAX_SHADER_PARAMETER_GROUPS];
 };
 
-}
->>>>>>> a476f0c4
+}