--- conflicted
+++ resolved
@@ -1,6 +1,5 @@
-<<<<<<< HEAD
 //
-// Copyright (c) 2008-2018 the Urho3D project.
+// Copyright (c) 2008-2019 the Urho3D project.
 //
 // Permission is hereby granted, free of charge, to any person obtaining a copy
 // of this software and associated documentation files (the "Software"), to deal
@@ -815,823 +814,4 @@
     }
 }
 
-}
-=======
-//
-// Copyright (c) 2008-2019 the Urho3D project.
-//
-// Permission is hereby granted, free of charge, to any person obtaining a copy
-// of this software and associated documentation files (the "Software"), to deal
-// in the Software without restriction, including without limitation the rights
-// to use, copy, modify, merge, publish, distribute, sublicense, and/or sell
-// copies of the Software, and to permit persons to whom the Software is
-// furnished to do so, subject to the following conditions:
-//
-// The above copyright notice and this permission notice shall be included in
-// all copies or substantial portions of the Software.
-//
-// THE SOFTWARE IS PROVIDED "AS IS", WITHOUT WARRANTY OF ANY KIND, EXPRESS OR
-// IMPLIED, INCLUDING BUT NOT LIMITED TO THE WARRANTIES OF MERCHANTABILITY,
-// FITNESS FOR A PARTICULAR PURPOSE AND NONINFRINGEMENT. IN NO EVENT SHALL THE
-// AUTHORS OR COPYRIGHT HOLDERS BE LIABLE FOR ANY CLAIM, DAMAGES OR OTHER
-// LIABILITY, WHETHER IN AN ACTION OF CONTRACT, TORT OR OTHERWISE, ARISING FROM,
-// OUT OF OR IN CONNECTION WITH THE SOFTWARE OR THE USE OR OTHER DEALINGS IN
-// THE SOFTWARE.
-//
-
-#include "../Precompiled.h"
-
-#include "../Core/Context.h"
-#include "../Core/Profiler.h"
-#include "../Graphics/Batch.h"
-#include "../Graphics/BillboardSet.h"
-#include "../Graphics/Camera.h"
-#include "../Graphics/Geometry.h"
-#include "../Graphics/Graphics.h"
-#include "../Graphics/IndexBuffer.h"
-#include "../Graphics/OctreeQuery.h"
-#include "../Graphics/VertexBuffer.h"
-#include "../IO/MemoryBuffer.h"
-#include "../Resource/ResourceCache.h"
-#include "../Scene/Node.h"
-
-#include "../DebugNew.h"
-
-namespace Urho3D
-{
-
-extern const char* GEOMETRY_CATEGORY;
-
-static const float INV_SQRT_TWO = 1.0f / sqrtf(2.0f);
-
-const char* faceCameraModeNames[] =
-{
-    "None",
-    "Rotate XYZ",
-    "Rotate Y",
-    "LookAt XYZ",
-    "LookAt Y",
-    "LookAt Mixed",
-    "Direction",
-    nullptr
-};
-
-static const StringVector billboardsStructureElementNames =
-{
-    "Billboard Count",
-    "   Position",
-    "   Size",
-    "   UV Coordinates",
-    "   Color",
-    "   Rotation",
-    "   Direction",
-    "   Is Enabled"
-};
-
-inline bool CompareBillboards(Billboard* lhs, Billboard* rhs)
-{
-    return lhs->sortDistance_ > rhs->sortDistance_;
-}
-
-BillboardSet::BillboardSet(Context* context) :
-    Drawable(context, DRAWABLE_GEOMETRY),
-    animationLodBias_(1.0f),
-    animationLodTimer_(0.0f),
-    relative_(true),
-    scaled_(true),
-    sorted_(false),
-    fixedScreenSize_(false),
-    faceCameraMode_(FC_ROTATE_XYZ),
-    minAngle_(0.0f),
-    geometry_(new Geometry(context)),
-    vertexBuffer_(new VertexBuffer(context_)),
-    indexBuffer_(new IndexBuffer(context_)),
-    bufferSizeDirty_(true),
-    bufferDirty_(true),
-    forceUpdate_(false),
-    geometryTypeUpdate_(false),
-    sortThisFrame_(false),
-    hasOrthoCamera_(false),
-    sortFrameNumber_(0),
-    previousOffset_(Vector3::ZERO)
-{
-    geometry_->SetVertexBuffer(0, vertexBuffer_);
-    geometry_->SetIndexBuffer(indexBuffer_);
-
-    batches_.Resize(1);
-    batches_[0].geometry_ = geometry_;
-    batches_[0].geometryType_ = GEOM_BILLBOARD;
-    batches_[0].worldTransform_ = &transforms_[0];
-}
-
-BillboardSet::~BillboardSet() = default;
-
-void BillboardSet::RegisterObject(Context* context)
-{
-    context->RegisterFactory<BillboardSet>(GEOMETRY_CATEGORY);
-
-    URHO3D_ACCESSOR_ATTRIBUTE("Is Enabled", IsEnabled, SetEnabled, bool, true, AM_DEFAULT);
-    URHO3D_MIXED_ACCESSOR_ATTRIBUTE("Material", GetMaterialAttr, SetMaterialAttr, ResourceRef, ResourceRef(Material::GetTypeStatic()),
-        AM_DEFAULT);
-    URHO3D_ACCESSOR_ATTRIBUTE("Relative Position", IsRelative, SetRelative, bool, true, AM_DEFAULT);
-    URHO3D_ACCESSOR_ATTRIBUTE("Relative Scale", IsScaled, SetScaled, bool, true, AM_DEFAULT);
-    URHO3D_ACCESSOR_ATTRIBUTE("Sort By Distance", IsSorted, SetSorted, bool, false, AM_DEFAULT);
-    URHO3D_ACCESSOR_ATTRIBUTE("Fixed Screen Size", IsFixedScreenSize, SetFixedScreenSize, bool, false, AM_DEFAULT);
-    URHO3D_ACCESSOR_ATTRIBUTE("Can Be Occluded", IsOccludee, SetOccludee, bool, true, AM_DEFAULT);
-    URHO3D_ATTRIBUTE("Cast Shadows", bool, castShadows_, false, AM_DEFAULT);
-    URHO3D_ENUM_ACCESSOR_ATTRIBUTE("Face Camera Mode", GetFaceCameraMode, SetFaceCameraMode, FaceCameraMode, faceCameraModeNames, FC_ROTATE_XYZ, AM_DEFAULT);
-    URHO3D_ACCESSOR_ATTRIBUTE("Min Angle", GetMinAngle, SetMinAngle, float, 0.0f, AM_DEFAULT);
-    URHO3D_ACCESSOR_ATTRIBUTE("Draw Distance", GetDrawDistance, SetDrawDistance, float, 0.0f, AM_DEFAULT);
-    URHO3D_ACCESSOR_ATTRIBUTE("Shadow Distance", GetShadowDistance, SetShadowDistance, float, 0.0f, AM_DEFAULT);
-    URHO3D_ACCESSOR_ATTRIBUTE("Animation LOD Bias", GetAnimationLodBias, SetAnimationLodBias, float, 1.0f, AM_DEFAULT);
-    URHO3D_COPY_BASE_ATTRIBUTES(Drawable);
-    URHO3D_MIXED_ACCESSOR_ATTRIBUTE("Billboards", GetBillboardsAttr, SetBillboardsAttr, VariantVector, Variant::emptyVariantVector, AM_FILE)
-        .SetMetadata(AttributeMetadata::P_VECTOR_STRUCT_ELEMENTS, billboardsStructureElementNames);
-    URHO3D_ACCESSOR_ATTRIBUTE("Network Billboards", GetNetBillboardsAttr, SetNetBillboardsAttr, PODVector<unsigned char>,
-        Variant::emptyBuffer, AM_NET | AM_NOEDIT);
-}
-
-void BillboardSet::ProcessRayQuery(const RayOctreeQuery& query, PODVector<RayQueryResult>& results)
-{
-    // If no billboard-level testing, use the Drawable test
-    if (query.level_ < RAY_TRIANGLE)
-    {
-        Drawable::ProcessRayQuery(query, results);
-        return;
-    }
-
-    // Check ray hit distance to AABB before proceeding with billboard-level tests
-    if (query.ray_.HitDistance(GetWorldBoundingBox()) >= query.maxDistance_)
-        return;
-
-    const Matrix3x4& worldTransform = node_->GetWorldTransform();
-    Matrix3x4 billboardTransform = relative_ ? worldTransform : Matrix3x4::IDENTITY;
-    Vector3 billboardScale = scaled_ ? worldTransform.Scale() : Vector3::ONE;
-
-    for (unsigned i = 0; i < billboards_.Size(); ++i)
-    {
-        if (!billboards_[i].enabled_)
-            continue;
-
-        // Approximate the billboards as spheres for raycasting
-        float size = INV_SQRT_TWO * (billboards_[i].size_.x_ * billboardScale.x_ + billboards_[i].size_.y_ * billboardScale.y_);
-        if (fixedScreenSize_)
-            size *= billboards_[i].screenScaleFactor_;
-        Vector3 center = billboardTransform * billboards_[i].position_;
-        Sphere billboardSphere(center, size);
-
-        float distance = query.ray_.HitDistance(billboardSphere);
-        if (distance < query.maxDistance_)
-        {
-            // If the code reaches here then we have a hit
-            RayQueryResult result;
-            result.position_ = query.ray_.origin_ + distance * query.ray_.direction_;
-            result.normal_ = -query.ray_.direction_;
-            result.distance_ = distance;
-            result.drawable_ = this;
-            result.node_ = node_;
-            result.subObject_ = i;
-            results.Push(result);
-        }
-    }
-}
-
-void BillboardSet::UpdateBatches(const FrameInfo& frame)
-{
-    // If beginning a new frame, assume no sorting first
-    if (frame.frameNumber_ != sortFrameNumber_)
-    {
-        sortThisFrame_ = false;
-        sortFrameNumber_ = frame.frameNumber_;
-    }
-
-    Vector3 worldPos = node_->GetWorldPosition();
-    Vector3 offset = (worldPos - frame.camera_->GetNode()->GetWorldPosition());
-    // Sort if position relative to camera has changed
-    if (offset != previousOffset_ || frame.camera_->IsOrthographic() != hasOrthoCamera_)
-    {
-        if (sorted_)
-            sortThisFrame_ = true;
-        if (faceCameraMode_ == FC_DIRECTION)
-            bufferDirty_ = true;
-
-        hasOrthoCamera_ = frame.camera_->IsOrthographic();
-    }
-
-    // Calculate fixed screen size scale factor for billboards. Will not dirty the buffer unless actually changed
-    if (fixedScreenSize_)
-        CalculateFixedScreenSize(frame);
-
-    distance_ = frame.camera_->GetDistance(GetWorldBoundingBox().Center());
-
-    // Calculate scaled distance for animation LOD
-    float scale = GetWorldBoundingBox().Size().DotProduct(DOT_SCALE);
-    // If there are no billboards, the size becomes zero, and LOD'ed updates no longer happen. Disable LOD in that case
-    if (scale > M_EPSILON)
-        lodDistance_ = frame.camera_->GetLodDistance(distance_, scale, lodBias_);
-    else
-        lodDistance_ = 0.0f;
-
-    batches_[0].distance_ = distance_;
-    batches_[0].numWorldTransforms_ = 2;
-    // Billboard positioning
-    transforms_[0] = relative_ ? node_->GetWorldTransform() : Matrix3x4::IDENTITY;
-    // Billboard rotation
-    transforms_[1] = Matrix3x4(Vector3::ZERO, faceCameraMode_ != FC_NONE ? frame.camera_->GetFaceCameraRotation(
-        node_->GetWorldPosition(), node_->GetWorldRotation(), faceCameraMode_, minAngle_) : node_->GetWorldRotation(), Vector3::ONE);
-}
-
-void BillboardSet::UpdateGeometry(const FrameInfo& frame)
-{
-    // If rendering from multiple views and fixed screen size is in use, re-update scale factors before each render
-    if (fixedScreenSize_ && viewCameras_.Size() > 1)
-        CalculateFixedScreenSize(frame);
-
-    // If using camera facing, re-update the rotation for the current view now
-    if (faceCameraMode_ != FC_NONE)
-    {
-        transforms_[1] = Matrix3x4(Vector3::ZERO, frame.camera_->GetFaceCameraRotation(node_->GetWorldPosition(),
-            node_->GetWorldRotation(), faceCameraMode_, minAngle_), Vector3::ONE);
-    }
-
-    if (bufferSizeDirty_ || indexBuffer_->IsDataLost())
-        UpdateBufferSize();
-
-    if (bufferDirty_ || sortThisFrame_ || vertexBuffer_->IsDataLost())
-        UpdateVertexBuffer(frame);
-}
-
-UpdateGeometryType BillboardSet::GetUpdateGeometryType()
-{
-    // If using camera facing, always need some kind of geometry update, in case the billboard set is rendered from several views
-    if (bufferDirty_ || bufferSizeDirty_ || vertexBuffer_->IsDataLost() || indexBuffer_->IsDataLost() || sortThisFrame_ ||
-        faceCameraMode_ != FC_NONE || fixedScreenSize_)
-        return UPDATE_MAIN_THREAD;
-    else
-        return UPDATE_NONE;
-}
-
-void BillboardSet::SetMaterial(Material* material)
-{
-    batches_[0].material_ = material;
-    MarkNetworkUpdate();
-}
-
-void BillboardSet::SetNumBillboards(unsigned num)
-{
-    // Prevent negative value being assigned from the editor
-    if (num > M_MAX_INT)
-        num = 0;
-
-    unsigned oldNum = billboards_.Size();
-    if (num == oldNum)
-        return;
-
-    billboards_.Resize(num);
-
-    // Set default values to new billboards
-    for (unsigned i = oldNum; i < num; ++i)
-    {
-        billboards_[i].position_ = Vector3::ZERO;
-        billboards_[i].size_ = Vector2::ONE;
-        billboards_[i].uv_ = Rect::POSITIVE;
-        billboards_[i].color_ = Color(1.0f, 1.0f, 1.0f);
-        billboards_[i].rotation_ = 0.0f;
-        billboards_[i].direction_ = Vector3::UP;
-        billboards_[i].enabled_ = false;
-        billboards_[i].screenScaleFactor_ = 1.0f;
-    }
-
-    bufferSizeDirty_ = true;
-    Commit();
-}
-
-void BillboardSet::SetRelative(bool enable)
-{
-    relative_ = enable;
-    Commit();
-}
-
-void BillboardSet::SetScaled(bool enable)
-{
-    scaled_ = enable;
-    Commit();
-}
-
-void BillboardSet::SetSorted(bool enable)
-{
-    sorted_ = enable;
-    Commit();
-}
-
-void BillboardSet::SetFixedScreenSize(bool enable)
-{
-    fixedScreenSize_ = enable;
-    Commit();
-}
-
-void BillboardSet::SetFaceCameraMode(FaceCameraMode mode)
-{
-    if ((faceCameraMode_ != FC_DIRECTION && mode == FC_DIRECTION) || (faceCameraMode_ == FC_DIRECTION && mode != FC_DIRECTION))
-    {
-        faceCameraMode_ = mode;
-        if (faceCameraMode_ == FC_DIRECTION)
-            batches_[0].geometryType_ = GEOM_DIRBILLBOARD;
-        else
-            batches_[0].geometryType_ = GEOM_BILLBOARD;
-        geometryTypeUpdate_ = true;
-        bufferSizeDirty_ = true;
-        Commit();
-    }
-    else
-    {
-        faceCameraMode_ = mode;
-        MarkNetworkUpdate();
-    }
-}
-
-void BillboardSet::SetMinAngle(float angle)
-{
-    minAngle_ = angle;
-    MarkNetworkUpdate();
-}
-
-void BillboardSet::SetAnimationLodBias(float bias)
-{
-    animationLodBias_ = Max(bias, 0.0f);
-    MarkNetworkUpdate();
-}
-
-void BillboardSet::Commit()
-{
-    MarkPositionsDirty();
-    MarkNetworkUpdate();
-}
-
-Material* BillboardSet::GetMaterial() const
-{
-    return batches_[0].material_;
-}
-
-Billboard* BillboardSet::GetBillboard(unsigned index)
-{
-    return index < billboards_.Size() ? &billboards_[index] : nullptr;
-}
-
-void BillboardSet::SetMaterialAttr(const ResourceRef& value)
-{
-    auto* cache = GetSubsystem<ResourceCache>();
-    SetMaterial(cache->GetResource<Material>(value.name_));
-}
-
-void BillboardSet::SetBillboardsAttr(const VariantVector& value)
-{
-    unsigned index = 0;
-    unsigned numBillboards = index < value.Size() ? value[index++].GetUInt() : 0;
-    SetNumBillboards(numBillboards);
-
-    // Dealing with old billboard format
-    if (value.Size() == billboards_.Size() * 6 + 1)
-    {
-        for (PODVector<Billboard>::Iterator i = billboards_.Begin(); i != billboards_.End() && index < value.Size(); ++i)
-        {
-            i->position_ = value[index++].GetVector3();
-            i->size_ = value[index++].GetVector2();
-            Vector4 uv = value[index++].GetVector4();
-            i->uv_ = Rect(uv.x_, uv.y_, uv.z_, uv.w_);
-            i->color_ = value[index++].GetColor();
-            i->rotation_ = value[index++].GetFloat();
-            i->enabled_ = value[index++].GetBool();
-        }
-    }
-    // New billboard format
-    else
-    {
-        for (PODVector<Billboard>::Iterator i = billboards_.Begin(); i != billboards_.End() && index < value.Size(); ++i)
-        {
-            i->position_ = value[index++].GetVector3();
-            i->size_ = value[index++].GetVector2();
-            Vector4 uv = value[index++].GetVector4();
-            i->uv_ = Rect(uv.x_, uv.y_, uv.z_, uv.w_);
-            i->color_ = value[index++].GetColor();
-            i->rotation_ = value[index++].GetFloat();
-            i->direction_ = value[index++].GetVector3();
-            i->enabled_ = value[index++].GetBool();
-        }
-    }
-
-    Commit();
-}
-
-void BillboardSet::SetNetBillboardsAttr(const PODVector<unsigned char>& value)
-{
-    MemoryBuffer buf(value);
-    unsigned numBillboards = buf.ReadVLE();
-    SetNumBillboards(numBillboards);
-
-    for (PODVector<Billboard>::Iterator i = billboards_.Begin(); i != billboards_.End(); ++i)
-    {
-        i->position_ = buf.ReadVector3();
-        i->size_ = buf.ReadVector2();
-        i->uv_ = buf.ReadRect();
-        i->color_ = buf.ReadColor();
-        i->rotation_ = buf.ReadFloat();
-        i->direction_ = buf.ReadVector3();
-        i->enabled_ = buf.ReadBool();
-    }
-
-    Commit();
-}
-
-ResourceRef BillboardSet::GetMaterialAttr() const
-{
-    return GetResourceRef(batches_[0].material_, Material::GetTypeStatic());
-}
-
-VariantVector BillboardSet::GetBillboardsAttr() const
-{
-    VariantVector ret;
-    ret.Reserve(billboards_.Size() * 7 + 1);
-    ret.Push(billboards_.Size());
-
-    for (PODVector<Billboard>::ConstIterator i = billboards_.Begin(); i != billboards_.End(); ++i)
-    {
-        ret.Push(i->position_);
-        ret.Push(i->size_);
-        ret.Push(Vector4(i->uv_.min_.x_, i->uv_.min_.y_, i->uv_.max_.x_, i->uv_.max_.y_));
-        ret.Push(i->color_);
-        ret.Push(i->rotation_);
-        ret.Push(i->direction_);
-        ret.Push(i->enabled_);
-    }
-
-    return ret;
-}
-
-const PODVector<unsigned char>& BillboardSet::GetNetBillboardsAttr() const
-{
-    attrBuffer_.Clear();
-    attrBuffer_.WriteVLE(billboards_.Size());
-
-    for (PODVector<Billboard>::ConstIterator i = billboards_.Begin(); i != billboards_.End(); ++i)
-    {
-        attrBuffer_.WriteVector3(i->position_);
-        attrBuffer_.WriteVector2(i->size_);
-        attrBuffer_.WriteRect(i->uv_);
-        attrBuffer_.WriteColor(i->color_);
-        attrBuffer_.WriteFloat(i->rotation_);
-        attrBuffer_.WriteVector3(i->direction_);
-        attrBuffer_.WriteBool(i->enabled_);
-    }
-
-    return attrBuffer_.GetBuffer();
-}
-
-void BillboardSet::OnWorldBoundingBoxUpdate()
-{
-    unsigned enabledBillboards = 0;
-    const Matrix3x4& worldTransform = node_->GetWorldTransform();
-    Matrix3x4 billboardTransform = relative_ ? worldTransform : Matrix3x4::IDENTITY;
-    Vector3 billboardScale = scaled_ ? worldTransform.Scale() : Vector3::ONE;
-    BoundingBox worldBox;
-
-    for (unsigned i = 0; i < billboards_.Size(); ++i)
-    {
-        if (!billboards_[i].enabled_)
-            continue;
-
-        float size = INV_SQRT_TWO * (billboards_[i].size_.x_ * billboardScale.x_ + billboards_[i].size_.y_ * billboardScale.y_);
-        if (fixedScreenSize_)
-            size *= billboards_[i].screenScaleFactor_;
-
-        Vector3 center = billboardTransform * billboards_[i].position_;
-        Vector3 edge = Vector3::ONE * size;
-        worldBox.Merge(BoundingBox(center - edge, center + edge));
-
-        ++enabledBillboards;
-    }
-
-    // Always merge the node's own position to ensure particle emitter updates continue when the relative mode is switched
-    worldBox.Merge(node_->GetWorldPosition());
-
-    worldBoundingBox_ = worldBox;
-}
-
-void BillboardSet::UpdateBufferSize()
-{
-    unsigned numBillboards = billboards_.Size();
-
-    if (vertexBuffer_->GetVertexCount() != numBillboards * 4 || geometryTypeUpdate_)
-    {
-        if (faceCameraMode_ == FC_DIRECTION)
-        {
-            vertexBuffer_->SetSize(numBillboards * 4, MASK_POSITION | MASK_NORMAL | MASK_COLOR | MASK_TEXCOORD1 | MASK_TEXCOORD2, true);
-            geometry_->SetVertexBuffer(0, vertexBuffer_);
-
-        }
-        else
-        {
-            vertexBuffer_->SetSize(numBillboards * 4, MASK_POSITION | MASK_COLOR | MASK_TEXCOORD1 | MASK_TEXCOORD2, true);
-            geometry_->SetVertexBuffer(0, vertexBuffer_);
-        }
-        geometryTypeUpdate_ = false;
-    }
-
-    bool largeIndices = (numBillboards * 4) >= 65536;
-
-    if (indexBuffer_->GetIndexCount() != numBillboards * 6)
-        indexBuffer_->SetSize(numBillboards * 6, largeIndices);
-
-    bufferSizeDirty_ = false;
-    bufferDirty_ = true;
-    forceUpdate_ = true;
-
-    if (!numBillboards)
-        return;
-
-    // Indices do not change for a given billboard capacity
-    void* destPtr = indexBuffer_->Lock(0, numBillboards * 6, true);
-    if (!destPtr)
-        return;
-
-    if (!largeIndices)
-    {
-        auto* dest = (unsigned short*)destPtr;
-        unsigned short vertexIndex = 0;
-        while (numBillboards--)
-        {
-            dest[0] = vertexIndex;
-            dest[1] = vertexIndex + 1;
-            dest[2] = vertexIndex + 2;
-            dest[3] = vertexIndex + 2;
-            dest[4] = vertexIndex + 3;
-            dest[5] = vertexIndex;
-
-            dest += 6;
-            vertexIndex += 4;
-        }
-    }
-    else
-    {
-        auto* dest = (unsigned*)destPtr;
-        unsigned vertexIndex = 0;
-        while (numBillboards--)
-        {
-            dest[0] = vertexIndex;
-            dest[1] = vertexIndex + 1;
-            dest[2] = vertexIndex + 2;
-            dest[3] = vertexIndex + 2;
-            dest[4] = vertexIndex + 3;
-            dest[5] = vertexIndex;
-
-            dest += 6;
-            vertexIndex += 4;
-        }
-    }
-
-    indexBuffer_->Unlock();
-    indexBuffer_->ClearDataLost();
-}
-
-void BillboardSet::UpdateVertexBuffer(const FrameInfo& frame)
-{
-    // If using animation LOD, accumulate time and see if it is time to update
-    if (animationLodBias_ > 0.0f && lodDistance_ > 0.0f)
-    {
-        animationLodTimer_ += animationLodBias_ * frame.timeStep_ * ANIMATION_LOD_BASESCALE;
-        if (animationLodTimer_ >= lodDistance_)
-            animationLodTimer_ = fmodf(animationLodTimer_, lodDistance_);
-        else
-        {
-            // No LOD if immediate update forced
-            if (!forceUpdate_)
-                return;
-        }
-    }
-
-    unsigned numBillboards = billboards_.Size();
-    unsigned enabledBillboards = 0;
-    const Matrix3x4& worldTransform = node_->GetWorldTransform();
-    Matrix3x4 billboardTransform = relative_ ? worldTransform : Matrix3x4::IDENTITY;
-    Vector3 billboardScale = scaled_ ? worldTransform.Scale() : Vector3::ONE;
-
-    // First check number of enabled billboards
-    for (unsigned i = 0; i < numBillboards; ++i)
-    {
-        if (billboards_[i].enabled_)
-            ++enabledBillboards;
-    }
-
-    sortedBillboards_.Resize(enabledBillboards);
-    unsigned index = 0;
-
-    // Then set initial sort order and distances
-    for (unsigned i = 0; i < numBillboards; ++i)
-    {
-        Billboard& billboard = billboards_[i];
-        if (billboard.enabled_)
-        {
-            sortedBillboards_[index++] = &billboard;
-            if (sorted_)
-                billboard.sortDistance_ = frame.camera_->GetDistanceSquared(billboardTransform * billboards_[i].position_);
-        }
-    }
-
-    batches_[0].geometry_->SetDrawRange(TRIANGLE_LIST, 0, enabledBillboards * 6, false);
-
-    bufferDirty_ = false;
-    forceUpdate_ = false;
-    if (!enabledBillboards)
-        return;
-
-    if (sorted_)
-    {
-        Sort(sortedBillboards_.Begin(), sortedBillboards_.End(), CompareBillboards);
-        Vector3 worldPos = node_->GetWorldPosition();
-        // Store the "last sorted position" now
-        previousOffset_ = (worldPos - frame.camera_->GetNode()->GetWorldPosition());
-    }
-
-    auto* dest = (float*)vertexBuffer_->Lock(0, enabledBillboards * 4, true);
-    if (!dest)
-        return;
-
-    if (faceCameraMode_ != FC_DIRECTION)
-    {
-        for (unsigned i = 0; i < enabledBillboards; ++i)
-        {
-            Billboard& billboard = *sortedBillboards_[i];
-
-            Vector2 size(billboard.size_.x_ * billboardScale.x_, billboard.size_.y_ * billboardScale.y_);
-            unsigned color = billboard.color_.ToUInt();
-            if (fixedScreenSize_)
-                size *= billboard.screenScaleFactor_;
-
-            float rotationMatrix[2][2];
-            SinCos(billboard.rotation_, rotationMatrix[0][1], rotationMatrix[0][0]);
-            rotationMatrix[1][0] = -rotationMatrix[0][1];
-            rotationMatrix[1][1] = rotationMatrix[0][0];
-
-            dest[0] = billboard.position_.x_;
-            dest[1] = billboard.position_.y_;
-            dest[2] = billboard.position_.z_;
-            ((unsigned&)dest[3]) = color;
-            dest[4] = billboard.uv_.min_.x_;
-            dest[5] = billboard.uv_.min_.y_;
-            dest[6] = -size.x_ * rotationMatrix[0][0] + size.y_ * rotationMatrix[0][1];
-            dest[7] = -size.x_ * rotationMatrix[1][0] + size.y_ * rotationMatrix[1][1];
-
-            dest[8] = billboard.position_.x_;
-            dest[9] = billboard.position_.y_;
-            dest[10] = billboard.position_.z_;
-            ((unsigned&)dest[11]) = color;
-            dest[12] = billboard.uv_.max_.x_;
-            dest[13] = billboard.uv_.min_.y_;
-            dest[14] = size.x_ * rotationMatrix[0][0] + size.y_ * rotationMatrix[0][1];
-            dest[15] = size.x_ * rotationMatrix[1][0] + size.y_ * rotationMatrix[1][1];
-
-            dest[16] = billboard.position_.x_;
-            dest[17] = billboard.position_.y_;
-            dest[18] = billboard.position_.z_;
-            ((unsigned&)dest[19]) = color;
-            dest[20] = billboard.uv_.max_.x_;
-            dest[21] = billboard.uv_.max_.y_;
-            dest[22] = size.x_ * rotationMatrix[0][0] - size.y_ * rotationMatrix[0][1];
-            dest[23] = size.x_ * rotationMatrix[1][0] - size.y_ * rotationMatrix[1][1];
-
-            dest[24] = billboard.position_.x_;
-            dest[25] = billboard.position_.y_;
-            dest[26] = billboard.position_.z_;
-            ((unsigned&)dest[27]) = color;
-            dest[28] = billboard.uv_.min_.x_;
-            dest[29] = billboard.uv_.max_.y_;
-            dest[30] = -size.x_ * rotationMatrix[0][0] - size.y_ * rotationMatrix[0][1];
-            dest[31] = -size.x_ * rotationMatrix[1][0] - size.y_ * rotationMatrix[1][1];
-
-            dest += 32;
-        }
-    }
-    else
-    {
-        for (unsigned i = 0; i < enabledBillboards; ++i)
-        {
-            Billboard& billboard = *sortedBillboards_[i];
-
-            Vector2 size(billboard.size_.x_ * billboardScale.x_, billboard.size_.y_ * billboardScale.y_);
-            unsigned color = billboard.color_.ToUInt();
-            if (fixedScreenSize_)
-                size *= billboard.screenScaleFactor_;
-
-            float rot2D[2][2];
-            SinCos(billboard.rotation_, rot2D[0][1], rot2D[0][0]);
-            rot2D[1][0] = -rot2D[0][1];
-            rot2D[1][1] = rot2D[0][0];
-
-            dest[0] = billboard.position_.x_;
-            dest[1] = billboard.position_.y_;
-            dest[2] = billboard.position_.z_;
-            dest[3] = billboard.direction_.x_;
-            dest[4] = billboard.direction_.y_;
-            dest[5] = billboard.direction_.z_;
-            ((unsigned&)dest[6]) = color;
-            dest[7] = billboard.uv_.min_.x_;
-            dest[8] = billboard.uv_.min_.y_;
-            dest[9] = -size.x_ * rot2D[0][0] + size.y_ * rot2D[0][1];
-            dest[10] = -size.x_ * rot2D[1][0] + size.y_ * rot2D[1][1];
-
-            dest[11] = billboard.position_.x_;
-            dest[12] = billboard.position_.y_;
-            dest[13] = billboard.position_.z_;
-            dest[14] = billboard.direction_.x_;
-            dest[15] = billboard.direction_.y_;
-            dest[16] = billboard.direction_.z_;
-            ((unsigned&)dest[17]) = color;
-            dest[18] = billboard.uv_.max_.x_;
-            dest[19] = billboard.uv_.min_.y_;
-            dest[20] = size.x_ * rot2D[0][0] + size.y_ * rot2D[0][1];
-            dest[21] = size.x_ * rot2D[1][0] + size.y_ * rot2D[1][1];
-
-            dest[22] = billboard.position_.x_;
-            dest[23] = billboard.position_.y_;
-            dest[24] = billboard.position_.z_;
-            dest[25] = billboard.direction_.x_;
-            dest[26] = billboard.direction_.y_;
-            dest[27] = billboard.direction_.z_;
-            ((unsigned&)dest[28]) = color;
-            dest[29] = billboard.uv_.max_.x_;
-            dest[30] = billboard.uv_.max_.y_;
-            dest[31] = size.x_ * rot2D[0][0] - size.y_ * rot2D[0][1];
-            dest[32] = size.x_ * rot2D[1][0] - size.y_ * rot2D[1][1];
-
-            dest[33] = billboard.position_.x_;
-            dest[34] = billboard.position_.y_;
-            dest[35] = billboard.position_.z_;
-            dest[36] = billboard.direction_.x_;
-            dest[37] = billboard.direction_.y_;
-            dest[38] = billboard.direction_.z_;
-            ((unsigned&)dest[39]) = color;
-            dest[40] = billboard.uv_.min_.x_;
-            dest[41] = billboard.uv_.max_.y_;
-            dest[42] = -size.x_ * rot2D[0][0] - size.y_ * rot2D[0][1];
-            dest[43] = -size.x_ * rot2D[1][0] - size.y_ * rot2D[1][1];
-
-            dest += 44;
-        }
-    }
-
-    vertexBuffer_->Unlock();
-    vertexBuffer_->ClearDataLost();
-}
-
-void BillboardSet::MarkPositionsDirty()
-{
-    Drawable::OnMarkedDirty(node_);
-    bufferDirty_ = true;
-}
-
-void BillboardSet::CalculateFixedScreenSize(const FrameInfo& frame)
-{
-    float invViewHeight = 1.0f / frame.viewSize_.y_;
-    float halfViewWorldSize = frame.camera_->GetHalfViewSize();
-    bool scaleFactorChanged = false;
-
-    if (!frame.camera_->IsOrthographic())
-    {
-        Matrix4 viewProj(frame.camera_->GetProjection() * frame.camera_->GetView());
-        const Matrix3x4& worldTransform = node_->GetWorldTransform();
-        Matrix3x4 billboardTransform = relative_ ? worldTransform : Matrix3x4::IDENTITY;
-
-        for (unsigned i = 0; i < billboards_.Size(); ++i)
-        {
-            Vector4 projPos(viewProj * Vector4(billboardTransform * billboards_[i].position_, 1.0f));
-            float newScaleFactor = invViewHeight * halfViewWorldSize * projPos.w_;
-            if (newScaleFactor != billboards_[i].screenScaleFactor_)
-            {
-                billboards_[i].screenScaleFactor_ = newScaleFactor;
-                scaleFactorChanged = true;
-            }
-        }
-    }
-    else
-    {
-        for (unsigned i = 0; i < billboards_.Size(); ++i)
-        {
-            float newScaleFactor = invViewHeight * halfViewWorldSize;
-            if (newScaleFactor != billboards_[i].screenScaleFactor_)
-            {
-                billboards_[i].screenScaleFactor_ = newScaleFactor;
-                scaleFactorChanged = true;
-            }
-        }
-    }
-
-    if (scaleFactorChanged)
-    {
-        bufferDirty_ = true;
-        forceUpdate_ = true;
-        worldBoundingBoxDirty_ = true;
-    }
-}
-
-}
->>>>>>> a476f0c4
+}