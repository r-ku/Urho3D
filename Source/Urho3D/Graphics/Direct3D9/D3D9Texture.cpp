<<<<<<< HEAD
//
// Copyright (c) 2008-2019 the Urho3D project.
//
// Permission is hereby granted, free of charge, to any person obtaining a copy
// of this software and associated documentation files (the "Software"), to deal
// in the Software without restriction, including without limitation the rights
// to use, copy, modify, merge, publish, distribute, sublicense, and/or sell
// copies of the Software, and to permit persons to whom the Software is
// furnished to do so, subject to the following conditions:
//
// The above copyright notice and this permission notice shall be included in
// all copies or substantial portions of the Software.
//
// THE SOFTWARE IS PROVIDED "AS IS", WITHOUT WARRANTY OF ANY KIND, EXPRESS OR
// IMPLIED, INCLUDING BUT NOT LIMITED TO THE WARRANTIES OF MERCHANTABILITY,
// FITNESS FOR A PARTICULAR PURPOSE AND NONINFRINGEMENT. IN NO EVENT SHALL THE
// AUTHORS OR COPYRIGHT HOLDERS BE LIABLE FOR ANY CLAIM, DAMAGES OR OTHER
// LIABILITY, WHETHER IN AN ACTION OF CONTRACT, TORT OR OTHERWISE, ARISING FROM,
// OUT OF OR IN CONNECTION WITH THE SOFTWARE OR THE USE OR OTHER DEALINGS IN
// THE SOFTWARE.
//

#include "../../Precompiled.h"

#include "../../Core/StringUtils.h"
#include "../../Graphics/Graphics.h"
#include "../../Graphics/GraphicsImpl.h"
#include "../../Graphics/Material.h"
#include "../../IO/FileSystem.h"
#include "../../Resource/ResourceCache.h"
#include "../../Resource/XMLFile.h"

#include "../../DebugNew.h"

namespace Urho3D
{

void Texture::SetSRGB(bool enable)
{
    if (graphics_)
        enable &= graphics_->GetSRGBSupport();

    sRGB_ = enable;
}

void Texture::UpdateParameters()
{
    // No-op on Direct3D9, handled by Graphics instead by modifying the sampler settings as necessary
}

bool Texture::GetParametersDirty() const
{
    return false;
}

bool Texture::IsCompressed() const
{
    return format_ == D3DFMT_DXT1 || format_ == D3DFMT_DXT3 || format_ == D3DFMT_DXT5;
}

unsigned Texture::GetRowDataSize(int width) const
{
    switch (format_)
    {
    case D3DFMT_A8:
    case D3DFMT_L8:
        return (unsigned)width;

    case D3DFMT_D16:
    case D3DFMT_R5G6B5:
    case D3DFMT_A4R4G4B4:
    case D3DFMT_A8L8:
    case D3DFMT_R16F:
        return (unsigned)(width * 2);

    case D3DFMT_X8R8G8B8:
        // Note: here source and destination data size differ
        return (unsigned)(width * 3);

    case D3DFMT_A8R8G8B8:
    case D3DFMT_G16R16:
    case D3DFMT_R32F:
    case D3DFMT_G16R16F:
    case D3DFMT_D24S8:
    case D3DFMT_D32:
        return (unsigned)(width * 4);

    case D3DFMT_A16B16G16R16:
    case D3DFMT_A16B16G16R16F:
        return (unsigned)(width * 8);

    case D3DFMT_A32B32G32R32F:
        return (unsigned)(width * 16);

    case D3DFMT_DXT1:
        return (unsigned)(((width + 3) >> 2) * 8);

    case D3DFMT_DXT3:
    case D3DFMT_DXT5:
        return (unsigned)(((width + 3) >> 2) * 16);

    default:
        return 0;
    }
}

void Texture::RegenerateLevels()
{
    // No-op on Direct3D9
    levelsDirty_ = false;
}

unsigned Texture::GetSRGBFormat(unsigned format)
{
    return 0;
}

unsigned Texture::GetSRVFormat(unsigned format)
{
    return 0;
}

unsigned Texture::GetDSVFormat(unsigned format)
{
    return 0;
}

unsigned Texture::GetExternalFormat(unsigned format)
{
    return 0;
}

unsigned Texture::GetDataType(unsigned format)
{
    return 0;
}

}
=======
//
// Copyright (c) 2008-2020 the Urho3D project.
//
// Permission is hereby granted, free of charge, to any person obtaining a copy
// of this software and associated documentation files (the "Software"), to deal
// in the Software without restriction, including without limitation the rights
// to use, copy, modify, merge, publish, distribute, sublicense, and/or sell
// copies of the Software, and to permit persons to whom the Software is
// furnished to do so, subject to the following conditions:
//
// The above copyright notice and this permission notice shall be included in
// all copies or substantial portions of the Software.
//
// THE SOFTWARE IS PROVIDED "AS IS", WITHOUT WARRANTY OF ANY KIND, EXPRESS OR
// IMPLIED, INCLUDING BUT NOT LIMITED TO THE WARRANTIES OF MERCHANTABILITY,
// FITNESS FOR A PARTICULAR PURPOSE AND NONINFRINGEMENT. IN NO EVENT SHALL THE
// AUTHORS OR COPYRIGHT HOLDERS BE LIABLE FOR ANY CLAIM, DAMAGES OR OTHER
// LIABILITY, WHETHER IN AN ACTION OF CONTRACT, TORT OR OTHERWISE, ARISING FROM,
// OUT OF OR IN CONNECTION WITH THE SOFTWARE OR THE USE OR OTHER DEALINGS IN
// THE SOFTWARE.
//

#include "../../Precompiled.h"

#include "../../Core/StringUtils.h"
#include "../../Graphics/Graphics.h"
#include "../../Graphics/GraphicsImpl.h"
#include "../../Graphics/Material.h"
#include "../../IO/FileSystem.h"
#include "../../Resource/ResourceCache.h"
#include "../../Resource/XMLFile.h"

#include "../../DebugNew.h"

namespace Urho3D
{

void Texture::SetSRGB(bool enable)
{
    if (graphics_)
        enable &= graphics_->GetSRGBSupport();

    sRGB_ = enable;
}

void Texture::UpdateParameters()
{
    // No-op on Direct3D9, handled by Graphics instead by modifying the sampler settings as necessary
}

bool Texture::GetParametersDirty() const
{
    return false;
}

bool Texture::IsCompressed() const
{
    return format_ == D3DFMT_DXT1 || format_ == D3DFMT_DXT3 || format_ == D3DFMT_DXT5;
}

unsigned Texture::GetRowDataSize(int width) const
{
    switch (format_)
    {
    case D3DFMT_A8:
    case D3DFMT_L8:
        return (unsigned)width;

    case D3DFMT_D16:
    case D3DFMT_R5G6B5:
    case D3DFMT_A4R4G4B4:
    case D3DFMT_A8L8:
    case D3DFMT_R16F:
        return (unsigned)(width * 2);

    case D3DFMT_X8R8G8B8:
        // Note: here source and destination data size differ
        return (unsigned)(width * 3);

    case D3DFMT_A8R8G8B8:
    case D3DFMT_G16R16:
    case D3DFMT_R32F:
    case D3DFMT_G16R16F:
    case D3DFMT_D24S8:
    case D3DFMT_D32:
        return (unsigned)(width * 4);

    case D3DFMT_A16B16G16R16:
    case D3DFMT_A16B16G16R16F:
        return (unsigned)(width * 8);

    case D3DFMT_A32B32G32R32F:
        return (unsigned)(width * 16);

    case D3DFMT_DXT1:
        return (unsigned)(((width + 3) >> 2) * 8);

    case D3DFMT_DXT3:
    case D3DFMT_DXT5:
        return (unsigned)(((width + 3) >> 2) * 16);

    default:
        return 0;
    }
}

void Texture::RegenerateLevels()
{
    // No-op on Direct3D9
    levelsDirty_ = false;
}

}
>>>>>>> 6296d22e
<|MERGE_RESOLUTION|>--- conflicted
+++ resolved
@@ -1,6 +1,5 @@
-<<<<<<< HEAD
 //
-// Copyright (c) 2008-2019 the Urho3D project.
+// Copyright (c) 2008-2020 the Urho3D project.
 //
 // Permission is hereby granted, free of charge, to any person obtaining a copy
 // of this software and associated documentation files (the "Software"), to deal
@@ -136,119 +135,4 @@
     return 0;
 }
 
-}
-=======
-//
-// Copyright (c) 2008-2020 the Urho3D project.
-//
-// Permission is hereby granted, free of charge, to any person obtaining a copy
-// of this software and associated documentation files (the "Software"), to deal
-// in the Software without restriction, including without limitation the rights
-// to use, copy, modify, merge, publish, distribute, sublicense, and/or sell
-// copies of the Software, and to permit persons to whom the Software is
-// furnished to do so, subject to the following conditions:
-//
-// The above copyright notice and this permission notice shall be included in
-// all copies or substantial portions of the Software.
-//
-// THE SOFTWARE IS PROVIDED "AS IS", WITHOUT WARRANTY OF ANY KIND, EXPRESS OR
-// IMPLIED, INCLUDING BUT NOT LIMITED TO THE WARRANTIES OF MERCHANTABILITY,
-// FITNESS FOR A PARTICULAR PURPOSE AND NONINFRINGEMENT. IN NO EVENT SHALL THE
-// AUTHORS OR COPYRIGHT HOLDERS BE LIABLE FOR ANY CLAIM, DAMAGES OR OTHER
-// LIABILITY, WHETHER IN AN ACTION OF CONTRACT, TORT OR OTHERWISE, ARISING FROM,
-// OUT OF OR IN CONNECTION WITH THE SOFTWARE OR THE USE OR OTHER DEALINGS IN
-// THE SOFTWARE.
-//
-
-#include "../../Precompiled.h"
-
-#include "../../Core/StringUtils.h"
-#include "../../Graphics/Graphics.h"
-#include "../../Graphics/GraphicsImpl.h"
-#include "../../Graphics/Material.h"
-#include "../../IO/FileSystem.h"
-#include "../../Resource/ResourceCache.h"
-#include "../../Resource/XMLFile.h"
-
-#include "../../DebugNew.h"
-
-namespace Urho3D
-{
-
-void Texture::SetSRGB(bool enable)
-{
-    if (graphics_)
-        enable &= graphics_->GetSRGBSupport();
-
-    sRGB_ = enable;
-}
-
-void Texture::UpdateParameters()
-{
-    // No-op on Direct3D9, handled by Graphics instead by modifying the sampler settings as necessary
-}
-
-bool Texture::GetParametersDirty() const
-{
-    return false;
-}
-
-bool Texture::IsCompressed() const
-{
-    return format_ == D3DFMT_DXT1 || format_ == D3DFMT_DXT3 || format_ == D3DFMT_DXT5;
-}
-
-unsigned Texture::GetRowDataSize(int width) const
-{
-    switch (format_)
-    {
-    case D3DFMT_A8:
-    case D3DFMT_L8:
-        return (unsigned)width;
-
-    case D3DFMT_D16:
-    case D3DFMT_R5G6B5:
-    case D3DFMT_A4R4G4B4:
-    case D3DFMT_A8L8:
-    case D3DFMT_R16F:
-        return (unsigned)(width * 2);
-
-    case D3DFMT_X8R8G8B8:
-        // Note: here source and destination data size differ
-        return (unsigned)(width * 3);
-
-    case D3DFMT_A8R8G8B8:
-    case D3DFMT_G16R16:
-    case D3DFMT_R32F:
-    case D3DFMT_G16R16F:
-    case D3DFMT_D24S8:
-    case D3DFMT_D32:
-        return (unsigned)(width * 4);
-
-    case D3DFMT_A16B16G16R16:
-    case D3DFMT_A16B16G16R16F:
-        return (unsigned)(width * 8);
-
-    case D3DFMT_A32B32G32R32F:
-        return (unsigned)(width * 16);
-
-    case D3DFMT_DXT1:
-        return (unsigned)(((width + 3) >> 2) * 8);
-
-    case D3DFMT_DXT3:
-    case D3DFMT_DXT5:
-        return (unsigned)(((width + 3) >> 2) * 16);
-
-    default:
-        return 0;
-    }
-}
-
-void Texture::RegenerateLevels()
-{
-    // No-op on Direct3D9
-    levelsDirty_ = false;
-}
-
-}
->>>>>>> 6296d22e
+}