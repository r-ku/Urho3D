<<<<<<< HEAD
//
// Copyright (c) 2008-2018 the Urho3D project.
//
// Permission is hereby granted, free of charge, to any person obtaining a copy
// of this software and associated documentation files (the "Software"), to deal
// in the Software without restriction, including without limitation the rights
// to use, copy, modify, merge, publish, distribute, sublicense, and/or sell
// copies of the Software, and to permit persons to whom the Software is
// furnished to do so, subject to the following conditions:
//
// The above copyright notice and this permission notice shall be included in
// all copies or substantial portions of the Software.
//
// THE SOFTWARE IS PROVIDED "AS IS", WITHOUT WARRANTY OF ANY KIND, EXPRESS OR
// IMPLIED, INCLUDING BUT NOT LIMITED TO THE WARRANTIES OF MERCHANTABILITY,
// FITNESS FOR A PARTICULAR PURPOSE AND NONINFRINGEMENT. IN NO EVENT SHALL THE
// AUTHORS OR COPYRIGHT HOLDERS BE LIABLE FOR ANY CLAIM, DAMAGES OR OTHER
// LIABILITY, WHETHER IN AN ACTION OF CONTRACT, TORT OR OTHERWISE, ARISING FROM,
// OUT OF OR IN CONNECTION WITH THE SOFTWARE OR THE USE OR OTHER DEALINGS IN
// THE SOFTWARE.
//

#include "../Precompiled.h"

#include "../Core/Context.h"
#include "../Graphics/DebugRenderer.h"
#include "../Graphics/Octree.h"
#include "../Graphics/TextureCube.h"
#include "../Graphics/Zone.h"
#include "../Resource/ResourceCache.h"
#include "../Scene/Node.h"
#include "../Scene/Scene.h"

#include "../DebugNew.h"

namespace Urho3D
{

static const Vector3 DEFAULT_BOUNDING_BOX_MIN(-10.0f, -10.0f, -10.0f);
static const Vector3 DEFAULT_BOUNDING_BOX_MAX(10.0f, 10.0f, 10.0f);
static const Color DEFAULT_AMBIENT_COLOR(0.1f, 0.1f, 0.1f);
static const Color DEFAULT_FOG_COLOR(0.0f, 0.0f, 0.0f);
static const float DEFAULT_FOG_START = 250.0f;
static const float DEFAULT_FOG_END = 1000.0f;
static const float DEFAULT_FOG_HEIGHT = 0.0f;
static const float DEFAULT_FOG_HEIGHT_SCALE = 0.5f;

extern const char* SCENE_CATEGORY;

Zone::Zone(Context* context) :
    Drawable(context, DRAWABLE_ZONE),
    inverseWorldDirty_(true),
    heightFog_(false),
    override_(false),
    ambientGradient_(false),
    ambientColor_(DEFAULT_AMBIENT_COLOR),
    fogColor_(DEFAULT_FOG_COLOR),
    fogStart_(DEFAULT_FOG_START),
    fogEnd_(DEFAULT_FOG_END),
    fogHeight_(DEFAULT_FOG_HEIGHT),
    fogHeightScale_(DEFAULT_FOG_HEIGHT_SCALE),
    priority_(0)
{
    boundingBox_ = BoundingBox(DEFAULT_BOUNDING_BOX_MIN, DEFAULT_BOUNDING_BOX_MAX);
}

Zone::~Zone() = default;

void Zone::RegisterObject(Context* context)
{
    context->RegisterFactory<Zone>(SCENE_CATEGORY);

    URHO3D_ACCESSOR_ATTRIBUTE("Is Enabled", IsEnabled, SetEnabled, bool, true, AM_DEFAULT);
    URHO3D_ATTRIBUTE_EX("Bounding Box Min", Vector3, boundingBox_.min_, MarkNodeDirty, DEFAULT_BOUNDING_BOX_MIN, AM_DEFAULT);
    URHO3D_ATTRIBUTE_EX("Bounding Box Max", Vector3, boundingBox_.max_, MarkNodeDirty, DEFAULT_BOUNDING_BOX_MAX, AM_DEFAULT);
    URHO3D_ATTRIBUTE("Ambient Color", Color, ambientColor_, DEFAULT_AMBIENT_COLOR, AM_DEFAULT);
    URHO3D_ATTRIBUTE("Fog Color", Color, fogColor_, DEFAULT_FOG_COLOR, AM_DEFAULT);
    URHO3D_ATTRIBUTE("Fog Start", float, fogStart_, DEFAULT_FOG_START, AM_DEFAULT);
    URHO3D_ATTRIBUTE("Fog End", float, fogEnd_, DEFAULT_FOG_END, AM_DEFAULT);
    URHO3D_ATTRIBUTE("Fog Height", float, fogHeight_, DEFAULT_FOG_HEIGHT, AM_DEFAULT);
    URHO3D_ATTRIBUTE("Fog Height Scale", float, fogHeightScale_, DEFAULT_FOG_HEIGHT_SCALE, AM_DEFAULT);
    URHO3D_ATTRIBUTE("Height Fog Mode", bool, heightFog_, false, AM_DEFAULT);
    URHO3D_ATTRIBUTE("Override Mode", bool, override_, false, AM_DEFAULT);
    URHO3D_ATTRIBUTE("Ambient Gradient", bool, ambientGradient_, false, AM_DEFAULT);
    URHO3D_ATTRIBUTE_EX("Priority", int, priority_, MarkNodeDirty, 0, AM_DEFAULT);
    URHO3D_MIXED_ACCESSOR_ATTRIBUTE("Zone Texture", GetZoneTextureAttr, SetZoneTextureAttr, ResourceRef,
        ResourceRef(TextureCube::GetTypeStatic()), AM_DEFAULT);
    URHO3D_ATTRIBUTE("Light Mask", int, lightMask_, DEFAULT_LIGHTMASK, AM_DEFAULT);
    URHO3D_ATTRIBUTE("Shadow Mask", int, shadowMask_, DEFAULT_SHADOWMASK, AM_DEFAULT);
    URHO3D_ACCESSOR_ATTRIBUTE("Zone Mask", GetZoneMask, SetZoneMask, unsigned, DEFAULT_ZONEMASK, AM_DEFAULT);
}

void Zone::DrawDebugGeometry(DebugRenderer* debug, bool depthTest)
{
    if (debug && IsEnabledEffective())
        debug->AddBoundingBox(boundingBox_, node_->GetWorldTransform(), Color::GREEN, depthTest);
}

void Zone::SetBoundingBox(const BoundingBox& box)
{
    boundingBox_ = box;
    OnMarkedDirty(node_);
    MarkNetworkUpdate();
}

void Zone::SetAmbientColor(const Color& color)
{
    ambientColor_ = color;
    MarkNetworkUpdate();
}

void Zone::SetFogColor(const Color& color)
{
    fogColor_ = color;
    MarkNetworkUpdate();
}

void Zone::SetFogStart(float start)
{
    if (start < 0.0f)
        start = 0.0f;

    fogStart_ = start;
    MarkNetworkUpdate();
}

void Zone::SetFogEnd(float end)
{
    if (end < 0.0f)
        end = 0.0f;

    fogEnd_ = end;
    MarkNetworkUpdate();
}

void Zone::SetFogHeight(float height)
{
    fogHeight_ = height;
    MarkNetworkUpdate();
}

void Zone::SetFogHeightScale(float scale)
{
    fogHeightScale_ = scale;
    MarkNetworkUpdate();
}

void Zone::SetPriority(int priority)
{
    priority_ = priority;
    MarkNetworkUpdate();
}

void Zone::SetZoneTexture(Texture* texture)
{
    zoneTexture_ = texture;
    MarkNetworkUpdate();
}

void Zone::SetHeightFog(bool enable)
{
    heightFog_ = enable;
    MarkNetworkUpdate();
}

void Zone::SetOverride(bool enable)
{
    override_ = enable;
    MarkNetworkUpdate();
}

void Zone::SetAmbientGradient(bool enable)
{
    ambientGradient_ = enable;
    MarkNetworkUpdate();
}

const Matrix3x4& Zone::GetInverseWorldTransform() const
{
    if (inverseWorldDirty_)
    {
        inverseWorld_ = node_ ? node_->GetWorldTransform().Inverse() : Matrix3x4::IDENTITY;
        inverseWorldDirty_ = false;
    }

    return inverseWorld_;
}

const Color& Zone::GetAmbientStartColor()
{
    if (!ambientGradient_)
        return ambientColor_;

    if (!lastAmbientStartZone_ || !lastAmbientEndZone_)
        UpdateAmbientGradient();

    return ambientStartColor_;
}

const Color& Zone::GetAmbientEndColor()
{
    if (!ambientGradient_)
        return ambientColor_;

    if (!lastAmbientStartZone_ || !lastAmbientEndZone_)
        UpdateAmbientGradient();

    return ambientEndColor_;
}

bool Zone::IsInside(const Vector3& point) const
{
    // Use an oriented bounding box test
    Vector3 localPoint(GetInverseWorldTransform() * point);
    return boundingBox_.IsInside(localPoint) != OUTSIDE;
}

void Zone::SetZoneTextureAttr(const ResourceRef& value)
{
    auto* cache = GetSubsystem<ResourceCache>();
    zoneTexture_ = static_cast<Texture*>(cache->GetResource(value.type_, value.name_));
}

ResourceRef Zone::GetZoneTextureAttr() const
{
    return GetResourceRef(zoneTexture_, TextureCube::GetTypeStatic());
}

void Zone::OnMarkedDirty(Node* node)
{
    // Due to the octree query and weak pointer manipulation, is not safe from worker threads
    Scene* scene = GetScene();
    if (scene && scene->IsThreadedUpdate())
    {
        scene->DelayedMarkedDirty(this);
        return;
    }

    Drawable::OnMarkedDirty(node);

    // Clear zone reference from all drawables inside the bounding box, and mark gradient dirty in neighbor zones
    ClearDrawablesZone();

    inverseWorldDirty_ = true;
}

void Zone::OnWorldBoundingBoxUpdate()
{
    worldBoundingBox_ = boundingBox_.Transformed(node_->GetWorldTransform());
}

void Zone::UpdateAmbientGradient()
{
    // In case no neighbor zones are found, reset ambient start/end with own ambient color
    ambientStartColor_ = ambientColor_;
    ambientEndColor_ = ambientColor_;
    lastAmbientStartZone_ = this;
    lastAmbientEndZone_ = this;

    if (octant_)
    {
        const Matrix3x4& worldTransform = node_->GetWorldTransform();
        Vector3 center = boundingBox_.Center();
        Vector3 minZPosition = worldTransform * Vector3(center.x_, center.y_, boundingBox_.min_.z_);
        Vector3 maxZPosition = worldTransform * Vector3(center.x_, center.y_, boundingBox_.max_.z_);

        PODVector<Zone*> result;
        {
            PointOctreeQuery query(reinterpret_cast<PODVector<Drawable*>&>(result), minZPosition, DRAWABLE_ZONE);
            octant_->GetRoot()->GetDrawables(query);
        }

        // Gradient start position: get the highest priority zone that is not this zone
        int bestPriority = M_MIN_INT;
        Zone* bestZone = nullptr;
        for (PODVector<Zone*>::ConstIterator i = result.Begin(); i != result.End(); ++i)
        {
            Zone* zone = *i;
            int priority = zone->GetPriority();
            if (priority > bestPriority && zone != this && zone->IsInside(minZPosition))
            {
                bestZone = zone;
                bestPriority = priority;
            }
        }

        if (bestZone)
        {
            ambientStartColor_ = bestZone->GetAmbientColor();
            lastAmbientStartZone_ = bestZone;
        }

        // Do the same for gradient end position
        {
            PointOctreeQuery query(reinterpret_cast<PODVector<Drawable*>&>(result), maxZPosition, DRAWABLE_ZONE);
            octant_->GetRoot()->GetDrawables(query);
        }
        bestPriority = M_MIN_INT;
        bestZone = nullptr;

        for (PODVector<Zone*>::ConstIterator i = result.Begin(); i != result.End(); ++i)
        {
            Zone* zone = *i;
            int priority = zone->GetPriority();
            if (priority > bestPriority && zone != this && zone->IsInside(maxZPosition))
            {
                bestZone = zone;
                bestPriority = priority;
            }
        }

        if (bestZone)
        {
            ambientEndColor_ = bestZone->GetAmbientColor();
            lastAmbientEndZone_ = bestZone;
        }
    }
}

void Zone::OnRemoveFromOctree()
{
    ClearDrawablesZone();
}

void Zone::ClearDrawablesZone()
{
    if (octant_ && lastWorldBoundingBox_.Defined())
    {
        PODVector<Drawable*> result;
        BoxOctreeQuery query(result, lastWorldBoundingBox_, DRAWABLE_GEOMETRY | DRAWABLE_ZONE);
        octant_->GetRoot()->GetDrawables(query);

        for (PODVector<Drawable*>::Iterator i = result.Begin(); i != result.End(); ++i)
        {
            Drawable* drawable = *i;
            DrawableFlags drawableFlags = drawable->GetDrawableFlags();
            if (drawableFlags & DRAWABLE_GEOMETRY)
                drawable->SetZone(nullptr);
            else if (drawableFlags & DRAWABLE_ZONE)
            {
                auto* zone = static_cast<Zone*>(drawable);
                zone->lastAmbientStartZone_.Reset();
                zone->lastAmbientEndZone_.Reset();
            }
        }
    }

    lastWorldBoundingBox_ = GetWorldBoundingBox();
    lastAmbientStartZone_.Reset();
    lastAmbientEndZone_.Reset();
}

}
=======
//
// Copyright (c) 2008-2019 the Urho3D project.
//
// Permission is hereby granted, free of charge, to any person obtaining a copy
// of this software and associated documentation files (the "Software"), to deal
// in the Software without restriction, including without limitation the rights
// to use, copy, modify, merge, publish, distribute, sublicense, and/or sell
// copies of the Software, and to permit persons to whom the Software is
// furnished to do so, subject to the following conditions:
//
// The above copyright notice and this permission notice shall be included in
// all copies or substantial portions of the Software.
//
// THE SOFTWARE IS PROVIDED "AS IS", WITHOUT WARRANTY OF ANY KIND, EXPRESS OR
// IMPLIED, INCLUDING BUT NOT LIMITED TO THE WARRANTIES OF MERCHANTABILITY,
// FITNESS FOR A PARTICULAR PURPOSE AND NONINFRINGEMENT. IN NO EVENT SHALL THE
// AUTHORS OR COPYRIGHT HOLDERS BE LIABLE FOR ANY CLAIM, DAMAGES OR OTHER
// LIABILITY, WHETHER IN AN ACTION OF CONTRACT, TORT OR OTHERWISE, ARISING FROM,
// OUT OF OR IN CONNECTION WITH THE SOFTWARE OR THE USE OR OTHER DEALINGS IN
// THE SOFTWARE.
//

#include "../Precompiled.h"

#include "../Core/Context.h"
#include "../Graphics/DebugRenderer.h"
#include "../Graphics/Octree.h"
#include "../Graphics/TextureCube.h"
#include "../Graphics/Zone.h"
#include "../Resource/ResourceCache.h"
#include "../Scene/Node.h"
#include "../Scene/Scene.h"

#include "../DebugNew.h"

namespace Urho3D
{

static const Vector3 DEFAULT_BOUNDING_BOX_MIN(-10.0f, -10.0f, -10.0f);
static const Vector3 DEFAULT_BOUNDING_BOX_MAX(10.0f, 10.0f, 10.0f);
static const Color DEFAULT_AMBIENT_COLOR(0.1f, 0.1f, 0.1f);
static const Color DEFAULT_FOG_COLOR(0.0f, 0.0f, 0.0f);
static const float DEFAULT_FOG_START = 250.0f;
static const float DEFAULT_FOG_END = 1000.0f;
static const float DEFAULT_FOG_HEIGHT = 0.0f;
static const float DEFAULT_FOG_HEIGHT_SCALE = 0.5f;

extern const char* SCENE_CATEGORY;

Zone::Zone(Context* context) :
    Drawable(context, DRAWABLE_ZONE),
    inverseWorldDirty_(true),
    heightFog_(false),
    override_(false),
    ambientGradient_(false),
    ambientColor_(DEFAULT_AMBIENT_COLOR),
    fogColor_(DEFAULT_FOG_COLOR),
    fogStart_(DEFAULT_FOG_START),
    fogEnd_(DEFAULT_FOG_END),
    fogHeight_(DEFAULT_FOG_HEIGHT),
    fogHeightScale_(DEFAULT_FOG_HEIGHT_SCALE),
    priority_(0)
{
    boundingBox_ = BoundingBox(DEFAULT_BOUNDING_BOX_MIN, DEFAULT_BOUNDING_BOX_MAX);
}

Zone::~Zone() = default;

void Zone::RegisterObject(Context* context)
{
    context->RegisterFactory<Zone>(SCENE_CATEGORY);

    URHO3D_ACCESSOR_ATTRIBUTE("Is Enabled", IsEnabled, SetEnabled, bool, true, AM_DEFAULT);
    URHO3D_ATTRIBUTE_EX("Bounding Box Min", Vector3, boundingBox_.min_, MarkNodeDirty, DEFAULT_BOUNDING_BOX_MIN, AM_DEFAULT);
    URHO3D_ATTRIBUTE_EX("Bounding Box Max", Vector3, boundingBox_.max_, MarkNodeDirty, DEFAULT_BOUNDING_BOX_MAX, AM_DEFAULT);
    URHO3D_ATTRIBUTE("Ambient Color", Color, ambientColor_, DEFAULT_AMBIENT_COLOR, AM_DEFAULT);
    URHO3D_ATTRIBUTE("Fog Color", Color, fogColor_, DEFAULT_FOG_COLOR, AM_DEFAULT);
    URHO3D_ATTRIBUTE("Fog Start", float, fogStart_, DEFAULT_FOG_START, AM_DEFAULT);
    URHO3D_ATTRIBUTE("Fog End", float, fogEnd_, DEFAULT_FOG_END, AM_DEFAULT);
    URHO3D_ATTRIBUTE("Fog Height", float, fogHeight_, DEFAULT_FOG_HEIGHT, AM_DEFAULT);
    URHO3D_ATTRIBUTE("Fog Height Scale", float, fogHeightScale_, DEFAULT_FOG_HEIGHT_SCALE, AM_DEFAULT);
    URHO3D_ATTRIBUTE("Height Fog Mode", bool, heightFog_, false, AM_DEFAULT);
    URHO3D_ATTRIBUTE("Override Mode", bool, override_, false, AM_DEFAULT);
    URHO3D_ATTRIBUTE("Ambient Gradient", bool, ambientGradient_, false, AM_DEFAULT);
    URHO3D_ATTRIBUTE_EX("Priority", int, priority_, MarkNodeDirty, 0, AM_DEFAULT);
    URHO3D_MIXED_ACCESSOR_ATTRIBUTE("Zone Texture", GetZoneTextureAttr, SetZoneTextureAttr, ResourceRef,
        ResourceRef(TextureCube::GetTypeStatic()), AM_DEFAULT);
    URHO3D_ATTRIBUTE("Light Mask", int, lightMask_, DEFAULT_LIGHTMASK, AM_DEFAULT);
    URHO3D_ATTRIBUTE("Shadow Mask", int, shadowMask_, DEFAULT_SHADOWMASK, AM_DEFAULT);
    URHO3D_ACCESSOR_ATTRIBUTE("Zone Mask", GetZoneMask, SetZoneMask, unsigned, DEFAULT_ZONEMASK, AM_DEFAULT);
}

void Zone::DrawDebugGeometry(DebugRenderer* debug, bool depthTest)
{
    if (debug && IsEnabledEffective())
        debug->AddBoundingBox(boundingBox_, node_->GetWorldTransform(), Color::GREEN, depthTest);
}

void Zone::SetBoundingBox(const BoundingBox& box)
{
    boundingBox_ = box;
    OnMarkedDirty(node_);
    MarkNetworkUpdate();
}

void Zone::SetAmbientColor(const Color& color)
{
    ambientColor_ = color;
    MarkNetworkUpdate();
}

void Zone::SetFogColor(const Color& color)
{
    fogColor_ = color;
    MarkNetworkUpdate();
}

void Zone::SetFogStart(float start)
{
    if (start < 0.0f)
        start = 0.0f;

    fogStart_ = start;
    MarkNetworkUpdate();
}

void Zone::SetFogEnd(float end)
{
    if (end < 0.0f)
        end = 0.0f;

    fogEnd_ = end;
    MarkNetworkUpdate();
}

void Zone::SetFogHeight(float height)
{
    fogHeight_ = height;
    MarkNetworkUpdate();
}

void Zone::SetFogHeightScale(float scale)
{
    fogHeightScale_ = scale;
    MarkNetworkUpdate();
}

void Zone::SetPriority(int priority)
{
    priority_ = priority;
    MarkNetworkUpdate();
}

void Zone::SetZoneTexture(Texture* texture)
{
    zoneTexture_ = texture;
    MarkNetworkUpdate();
}

void Zone::SetHeightFog(bool enable)
{
    heightFog_ = enable;
    MarkNetworkUpdate();
}

void Zone::SetOverride(bool enable)
{
    override_ = enable;
    MarkNetworkUpdate();
}

void Zone::SetAmbientGradient(bool enable)
{
    ambientGradient_ = enable;
    MarkNetworkUpdate();
}

const Matrix3x4& Zone::GetInverseWorldTransform() const
{
    if (inverseWorldDirty_)
    {
        inverseWorld_ = node_ ? node_->GetWorldTransform().Inverse() : Matrix3x4::IDENTITY;
        inverseWorldDirty_ = false;
    }

    return inverseWorld_;
}

const Color& Zone::GetAmbientStartColor()
{
    if (!ambientGradient_)
        return ambientColor_;

    if (!lastAmbientStartZone_ || !lastAmbientEndZone_)
        UpdateAmbientGradient();

    return ambientStartColor_;
}

const Color& Zone::GetAmbientEndColor()
{
    if (!ambientGradient_)
        return ambientColor_;

    if (!lastAmbientStartZone_ || !lastAmbientEndZone_)
        UpdateAmbientGradient();

    return ambientEndColor_;
}

bool Zone::IsInside(const Vector3& point) const
{
    // Use an oriented bounding box test
    Vector3 localPoint(GetInverseWorldTransform() * point);
    return boundingBox_.IsInside(localPoint) != OUTSIDE;
}

void Zone::SetZoneTextureAttr(const ResourceRef& value)
{
    auto* cache = GetSubsystem<ResourceCache>();
    zoneTexture_ = static_cast<Texture*>(cache->GetResource(value.type_, value.name_));
}

ResourceRef Zone::GetZoneTextureAttr() const
{
    return GetResourceRef(zoneTexture_, TextureCube::GetTypeStatic());
}

void Zone::OnMarkedDirty(Node* node)
{
    // Due to the octree query and weak pointer manipulation, is not safe from worker threads
    Scene* scene = GetScene();
    if (scene && scene->IsThreadedUpdate())
    {
        scene->DelayedMarkedDirty(this);
        return;
    }

    Drawable::OnMarkedDirty(node);

    // Clear zone reference from all drawables inside the bounding box, and mark gradient dirty in neighbor zones
    ClearDrawablesZone();

    inverseWorldDirty_ = true;
}

void Zone::OnWorldBoundingBoxUpdate()
{
    worldBoundingBox_ = boundingBox_.Transformed(node_->GetWorldTransform());
}

void Zone::UpdateAmbientGradient()
{
    // In case no neighbor zones are found, reset ambient start/end with own ambient color
    ambientStartColor_ = ambientColor_;
    ambientEndColor_ = ambientColor_;
    lastAmbientStartZone_ = this;
    lastAmbientEndZone_ = this;

    if (octant_)
    {
        const Matrix3x4& worldTransform = node_->GetWorldTransform();
        Vector3 center = boundingBox_.Center();
        Vector3 minZPosition = worldTransform * Vector3(center.x_, center.y_, boundingBox_.min_.z_);
        Vector3 maxZPosition = worldTransform * Vector3(center.x_, center.y_, boundingBox_.max_.z_);

        PODVector<Zone*> result;
        {
            PointOctreeQuery query(reinterpret_cast<PODVector<Drawable*>&>(result), minZPosition, DRAWABLE_ZONE);
            octant_->GetRoot()->GetDrawables(query);
        }

        // Gradient start position: get the highest priority zone that is not this zone
        int bestPriority = M_MIN_INT;
        Zone* bestZone = nullptr;
        for (PODVector<Zone*>::ConstIterator i = result.Begin(); i != result.End(); ++i)
        {
            Zone* zone = *i;
            int priority = zone->GetPriority();
            if (priority > bestPriority && zone != this && zone->IsInside(minZPosition))
            {
                bestZone = zone;
                bestPriority = priority;
            }
        }

        if (bestZone)
        {
            ambientStartColor_ = bestZone->GetAmbientColor();
            lastAmbientStartZone_ = bestZone;
        }

        // Do the same for gradient end position
        {
            PointOctreeQuery query(reinterpret_cast<PODVector<Drawable*>&>(result), maxZPosition, DRAWABLE_ZONE);
            octant_->GetRoot()->GetDrawables(query);
        }
        bestPriority = M_MIN_INT;
        bestZone = nullptr;

        for (PODVector<Zone*>::ConstIterator i = result.Begin(); i != result.End(); ++i)
        {
            Zone* zone = *i;
            int priority = zone->GetPriority();
            if (priority > bestPriority && zone != this && zone->IsInside(maxZPosition))
            {
                bestZone = zone;
                bestPriority = priority;
            }
        }

        if (bestZone)
        {
            ambientEndColor_ = bestZone->GetAmbientColor();
            lastAmbientEndZone_ = bestZone;
        }
    }
}

void Zone::OnRemoveFromOctree()
{
    ClearDrawablesZone();
}

void Zone::ClearDrawablesZone()
{
    if (octant_ && lastWorldBoundingBox_.Defined())
    {
        PODVector<Drawable*> result;
        BoxOctreeQuery query(result, lastWorldBoundingBox_, DRAWABLE_GEOMETRY | DRAWABLE_ZONE);
        octant_->GetRoot()->GetDrawables(query);

        for (PODVector<Drawable*>::Iterator i = result.Begin(); i != result.End(); ++i)
        {
            Drawable* drawable = *i;
            unsigned drawableFlags = drawable->GetDrawableFlags();
            if (drawableFlags & DRAWABLE_GEOMETRY)
                drawable->SetZone(nullptr);
            else if (drawableFlags & DRAWABLE_ZONE)
            {
                auto* zone = static_cast<Zone*>(drawable);
                zone->lastAmbientStartZone_.Reset();
                zone->lastAmbientEndZone_.Reset();
            }
        }
    }

    lastWorldBoundingBox_ = GetWorldBoundingBox();
    lastAmbientStartZone_.Reset();
    lastAmbientEndZone_.Reset();
}

}
>>>>>>> a476f0c4
<|MERGE_RESOLUTION|>--- conflicted
+++ resolved
@@ -1,6 +1,5 @@
-<<<<<<< HEAD
-//
-// Copyright (c) 2008-2018 the Urho3D project.
+//
+// Copyright (c) 2008-2019 the Urho3D project.
 //
 // Permission is hereby granted, free of charge, to any person obtaining a copy
 // of this software and associated documentation files (the "Software"), to deal
@@ -351,359 +350,4 @@
     lastAmbientEndZone_.Reset();
 }
 
-}
-=======
-//
-// Copyright (c) 2008-2019 the Urho3D project.
-//
-// Permission is hereby granted, free of charge, to any person obtaining a copy
-// of this software and associated documentation files (the "Software"), to deal
-// in the Software without restriction, including without limitation the rights
-// to use, copy, modify, merge, publish, distribute, sublicense, and/or sell
-// copies of the Software, and to permit persons to whom the Software is
-// furnished to do so, subject to the following conditions:
-//
-// The above copyright notice and this permission notice shall be included in
-// all copies or substantial portions of the Software.
-//
-// THE SOFTWARE IS PROVIDED "AS IS", WITHOUT WARRANTY OF ANY KIND, EXPRESS OR
-// IMPLIED, INCLUDING BUT NOT LIMITED TO THE WARRANTIES OF MERCHANTABILITY,
-// FITNESS FOR A PARTICULAR PURPOSE AND NONINFRINGEMENT. IN NO EVENT SHALL THE
-// AUTHORS OR COPYRIGHT HOLDERS BE LIABLE FOR ANY CLAIM, DAMAGES OR OTHER
-// LIABILITY, WHETHER IN AN ACTION OF CONTRACT, TORT OR OTHERWISE, ARISING FROM,
-// OUT OF OR IN CONNECTION WITH THE SOFTWARE OR THE USE OR OTHER DEALINGS IN
-// THE SOFTWARE.
-//
-
-#include "../Precompiled.h"
-
-#include "../Core/Context.h"
-#include "../Graphics/DebugRenderer.h"
-#include "../Graphics/Octree.h"
-#include "../Graphics/TextureCube.h"
-#include "../Graphics/Zone.h"
-#include "../Resource/ResourceCache.h"
-#include "../Scene/Node.h"
-#include "../Scene/Scene.h"
-
-#include "../DebugNew.h"
-
-namespace Urho3D
-{
-
-static const Vector3 DEFAULT_BOUNDING_BOX_MIN(-10.0f, -10.0f, -10.0f);
-static const Vector3 DEFAULT_BOUNDING_BOX_MAX(10.0f, 10.0f, 10.0f);
-static const Color DEFAULT_AMBIENT_COLOR(0.1f, 0.1f, 0.1f);
-static const Color DEFAULT_FOG_COLOR(0.0f, 0.0f, 0.0f);
-static const float DEFAULT_FOG_START = 250.0f;
-static const float DEFAULT_FOG_END = 1000.0f;
-static const float DEFAULT_FOG_HEIGHT = 0.0f;
-static const float DEFAULT_FOG_HEIGHT_SCALE = 0.5f;
-
-extern const char* SCENE_CATEGORY;
-
-Zone::Zone(Context* context) :
-    Drawable(context, DRAWABLE_ZONE),
-    inverseWorldDirty_(true),
-    heightFog_(false),
-    override_(false),
-    ambientGradient_(false),
-    ambientColor_(DEFAULT_AMBIENT_COLOR),
-    fogColor_(DEFAULT_FOG_COLOR),
-    fogStart_(DEFAULT_FOG_START),
-    fogEnd_(DEFAULT_FOG_END),
-    fogHeight_(DEFAULT_FOG_HEIGHT),
-    fogHeightScale_(DEFAULT_FOG_HEIGHT_SCALE),
-    priority_(0)
-{
-    boundingBox_ = BoundingBox(DEFAULT_BOUNDING_BOX_MIN, DEFAULT_BOUNDING_BOX_MAX);
-}
-
-Zone::~Zone() = default;
-
-void Zone::RegisterObject(Context* context)
-{
-    context->RegisterFactory<Zone>(SCENE_CATEGORY);
-
-    URHO3D_ACCESSOR_ATTRIBUTE("Is Enabled", IsEnabled, SetEnabled, bool, true, AM_DEFAULT);
-    URHO3D_ATTRIBUTE_EX("Bounding Box Min", Vector3, boundingBox_.min_, MarkNodeDirty, DEFAULT_BOUNDING_BOX_MIN, AM_DEFAULT);
-    URHO3D_ATTRIBUTE_EX("Bounding Box Max", Vector3, boundingBox_.max_, MarkNodeDirty, DEFAULT_BOUNDING_BOX_MAX, AM_DEFAULT);
-    URHO3D_ATTRIBUTE("Ambient Color", Color, ambientColor_, DEFAULT_AMBIENT_COLOR, AM_DEFAULT);
-    URHO3D_ATTRIBUTE("Fog Color", Color, fogColor_, DEFAULT_FOG_COLOR, AM_DEFAULT);
-    URHO3D_ATTRIBUTE("Fog Start", float, fogStart_, DEFAULT_FOG_START, AM_DEFAULT);
-    URHO3D_ATTRIBUTE("Fog End", float, fogEnd_, DEFAULT_FOG_END, AM_DEFAULT);
-    URHO3D_ATTRIBUTE("Fog Height", float, fogHeight_, DEFAULT_FOG_HEIGHT, AM_DEFAULT);
-    URHO3D_ATTRIBUTE("Fog Height Scale", float, fogHeightScale_, DEFAULT_FOG_HEIGHT_SCALE, AM_DEFAULT);
-    URHO3D_ATTRIBUTE("Height Fog Mode", bool, heightFog_, false, AM_DEFAULT);
-    URHO3D_ATTRIBUTE("Override Mode", bool, override_, false, AM_DEFAULT);
-    URHO3D_ATTRIBUTE("Ambient Gradient", bool, ambientGradient_, false, AM_DEFAULT);
-    URHO3D_ATTRIBUTE_EX("Priority", int, priority_, MarkNodeDirty, 0, AM_DEFAULT);
-    URHO3D_MIXED_ACCESSOR_ATTRIBUTE("Zone Texture", GetZoneTextureAttr, SetZoneTextureAttr, ResourceRef,
-        ResourceRef(TextureCube::GetTypeStatic()), AM_DEFAULT);
-    URHO3D_ATTRIBUTE("Light Mask", int, lightMask_, DEFAULT_LIGHTMASK, AM_DEFAULT);
-    URHO3D_ATTRIBUTE("Shadow Mask", int, shadowMask_, DEFAULT_SHADOWMASK, AM_DEFAULT);
-    URHO3D_ACCESSOR_ATTRIBUTE("Zone Mask", GetZoneMask, SetZoneMask, unsigned, DEFAULT_ZONEMASK, AM_DEFAULT);
-}
-
-void Zone::DrawDebugGeometry(DebugRenderer* debug, bool depthTest)
-{
-    if (debug && IsEnabledEffective())
-        debug->AddBoundingBox(boundingBox_, node_->GetWorldTransform(), Color::GREEN, depthTest);
-}
-
-void Zone::SetBoundingBox(const BoundingBox& box)
-{
-    boundingBox_ = box;
-    OnMarkedDirty(node_);
-    MarkNetworkUpdate();
-}
-
-void Zone::SetAmbientColor(const Color& color)
-{
-    ambientColor_ = color;
-    MarkNetworkUpdate();
-}
-
-void Zone::SetFogColor(const Color& color)
-{
-    fogColor_ = color;
-    MarkNetworkUpdate();
-}
-
-void Zone::SetFogStart(float start)
-{
-    if (start < 0.0f)
-        start = 0.0f;
-
-    fogStart_ = start;
-    MarkNetworkUpdate();
-}
-
-void Zone::SetFogEnd(float end)
-{
-    if (end < 0.0f)
-        end = 0.0f;
-
-    fogEnd_ = end;
-    MarkNetworkUpdate();
-}
-
-void Zone::SetFogHeight(float height)
-{
-    fogHeight_ = height;
-    MarkNetworkUpdate();
-}
-
-void Zone::SetFogHeightScale(float scale)
-{
-    fogHeightScale_ = scale;
-    MarkNetworkUpdate();
-}
-
-void Zone::SetPriority(int priority)
-{
-    priority_ = priority;
-    MarkNetworkUpdate();
-}
-
-void Zone::SetZoneTexture(Texture* texture)
-{
-    zoneTexture_ = texture;
-    MarkNetworkUpdate();
-}
-
-void Zone::SetHeightFog(bool enable)
-{
-    heightFog_ = enable;
-    MarkNetworkUpdate();
-}
-
-void Zone::SetOverride(bool enable)
-{
-    override_ = enable;
-    MarkNetworkUpdate();
-}
-
-void Zone::SetAmbientGradient(bool enable)
-{
-    ambientGradient_ = enable;
-    MarkNetworkUpdate();
-}
-
-const Matrix3x4& Zone::GetInverseWorldTransform() const
-{
-    if (inverseWorldDirty_)
-    {
-        inverseWorld_ = node_ ? node_->GetWorldTransform().Inverse() : Matrix3x4::IDENTITY;
-        inverseWorldDirty_ = false;
-    }
-
-    return inverseWorld_;
-}
-
-const Color& Zone::GetAmbientStartColor()
-{
-    if (!ambientGradient_)
-        return ambientColor_;
-
-    if (!lastAmbientStartZone_ || !lastAmbientEndZone_)
-        UpdateAmbientGradient();
-
-    return ambientStartColor_;
-}
-
-const Color& Zone::GetAmbientEndColor()
-{
-    if (!ambientGradient_)
-        return ambientColor_;
-
-    if (!lastAmbientStartZone_ || !lastAmbientEndZone_)
-        UpdateAmbientGradient();
-
-    return ambientEndColor_;
-}
-
-bool Zone::IsInside(const Vector3& point) const
-{
-    // Use an oriented bounding box test
-    Vector3 localPoint(GetInverseWorldTransform() * point);
-    return boundingBox_.IsInside(localPoint) != OUTSIDE;
-}
-
-void Zone::SetZoneTextureAttr(const ResourceRef& value)
-{
-    auto* cache = GetSubsystem<ResourceCache>();
-    zoneTexture_ = static_cast<Texture*>(cache->GetResource(value.type_, value.name_));
-}
-
-ResourceRef Zone::GetZoneTextureAttr() const
-{
-    return GetResourceRef(zoneTexture_, TextureCube::GetTypeStatic());
-}
-
-void Zone::OnMarkedDirty(Node* node)
-{
-    // Due to the octree query and weak pointer manipulation, is not safe from worker threads
-    Scene* scene = GetScene();
-    if (scene && scene->IsThreadedUpdate())
-    {
-        scene->DelayedMarkedDirty(this);
-        return;
-    }
-
-    Drawable::OnMarkedDirty(node);
-
-    // Clear zone reference from all drawables inside the bounding box, and mark gradient dirty in neighbor zones
-    ClearDrawablesZone();
-
-    inverseWorldDirty_ = true;
-}
-
-void Zone::OnWorldBoundingBoxUpdate()
-{
-    worldBoundingBox_ = boundingBox_.Transformed(node_->GetWorldTransform());
-}
-
-void Zone::UpdateAmbientGradient()
-{
-    // In case no neighbor zones are found, reset ambient start/end with own ambient color
-    ambientStartColor_ = ambientColor_;
-    ambientEndColor_ = ambientColor_;
-    lastAmbientStartZone_ = this;
-    lastAmbientEndZone_ = this;
-
-    if (octant_)
-    {
-        const Matrix3x4& worldTransform = node_->GetWorldTransform();
-        Vector3 center = boundingBox_.Center();
-        Vector3 minZPosition = worldTransform * Vector3(center.x_, center.y_, boundingBox_.min_.z_);
-        Vector3 maxZPosition = worldTransform * Vector3(center.x_, center.y_, boundingBox_.max_.z_);
-
-        PODVector<Zone*> result;
-        {
-            PointOctreeQuery query(reinterpret_cast<PODVector<Drawable*>&>(result), minZPosition, DRAWABLE_ZONE);
-            octant_->GetRoot()->GetDrawables(query);
-        }
-
-        // Gradient start position: get the highest priority zone that is not this zone
-        int bestPriority = M_MIN_INT;
-        Zone* bestZone = nullptr;
-        for (PODVector<Zone*>::ConstIterator i = result.Begin(); i != result.End(); ++i)
-        {
-            Zone* zone = *i;
-            int priority = zone->GetPriority();
-            if (priority > bestPriority && zone != this && zone->IsInside(minZPosition))
-            {
-                bestZone = zone;
-                bestPriority = priority;
-            }
-        }
-
-        if (bestZone)
-        {
-            ambientStartColor_ = bestZone->GetAmbientColor();
-            lastAmbientStartZone_ = bestZone;
-        }
-
-        // Do the same for gradient end position
-        {
-            PointOctreeQuery query(reinterpret_cast<PODVector<Drawable*>&>(result), maxZPosition, DRAWABLE_ZONE);
-            octant_->GetRoot()->GetDrawables(query);
-        }
-        bestPriority = M_MIN_INT;
-        bestZone = nullptr;
-
-        for (PODVector<Zone*>::ConstIterator i = result.Begin(); i != result.End(); ++i)
-        {
-            Zone* zone = *i;
-            int priority = zone->GetPriority();
-            if (priority > bestPriority && zone != this && zone->IsInside(maxZPosition))
-            {
-                bestZone = zone;
-                bestPriority = priority;
-            }
-        }
-
-        if (bestZone)
-        {
-            ambientEndColor_ = bestZone->GetAmbientColor();
-            lastAmbientEndZone_ = bestZone;
-        }
-    }
-}
-
-void Zone::OnRemoveFromOctree()
-{
-    ClearDrawablesZone();
-}
-
-void Zone::ClearDrawablesZone()
-{
-    if (octant_ && lastWorldBoundingBox_.Defined())
-    {
-        PODVector<Drawable*> result;
-        BoxOctreeQuery query(result, lastWorldBoundingBox_, DRAWABLE_GEOMETRY | DRAWABLE_ZONE);
-        octant_->GetRoot()->GetDrawables(query);
-
-        for (PODVector<Drawable*>::Iterator i = result.Begin(); i != result.End(); ++i)
-        {
-            Drawable* drawable = *i;
-            unsigned drawableFlags = drawable->GetDrawableFlags();
-            if (drawableFlags & DRAWABLE_GEOMETRY)
-                drawable->SetZone(nullptr);
-            else if (drawableFlags & DRAWABLE_ZONE)
-            {
-                auto* zone = static_cast<Zone*>(drawable);
-                zone->lastAmbientStartZone_.Reset();
-                zone->lastAmbientEndZone_.Reset();
-            }
-        }
-    }
-
-    lastWorldBoundingBox_ = GetWorldBoundingBox();
-    lastAmbientStartZone_.Reset();
-    lastAmbientEndZone_.Reset();
-}
-
-}
->>>>>>> a476f0c4
+}