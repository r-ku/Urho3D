--- conflicted
+++ resolved
@@ -1,6 +1,5 @@
-<<<<<<< HEAD
 //
-// Copyright (c) 2008-2018 the Urho3D project.
+// Copyright (c) 2008-2019 the Urho3D project.
 //
 // Permission is hereby granted, free of charge, to any person obtaining a copy
 // of this software and associated documentation files (the "Software"), to deal
@@ -156,164 +155,4 @@
     HashMap<String, SharedPtr<AttributeAnimationInfo> > attributeAnimationInfos_;
 };
 
-}
-=======
-//
-// Copyright (c) 2008-2019 the Urho3D project.
-//
-// Permission is hereby granted, free of charge, to any person obtaining a copy
-// of this software and associated documentation files (the "Software"), to deal
-// in the Software without restriction, including without limitation the rights
-// to use, copy, modify, merge, publish, distribute, sublicense, and/or sell
-// copies of the Software, and to permit persons to whom the Software is
-// furnished to do so, subject to the following conditions:
-//
-// The above copyright notice and this permission notice shall be included in
-// all copies or substantial portions of the Software.
-//
-// THE SOFTWARE IS PROVIDED "AS IS", WITHOUT WARRANTY OF ANY KIND, EXPRESS OR
-// IMPLIED, INCLUDING BUT NOT LIMITED TO THE WARRANTIES OF MERCHANTABILITY,
-// FITNESS FOR A PARTICULAR PURPOSE AND NONINFRINGEMENT. IN NO EVENT SHALL THE
-// AUTHORS OR COPYRIGHT HOLDERS BE LIABLE FOR ANY CLAIM, DAMAGES OR OTHER
-// LIABILITY, WHETHER IN AN ACTION OF CONTRACT, TORT OR OTHERWISE, ARISING FROM,
-// OUT OF OR IN CONNECTION WITH THE SOFTWARE OR THE USE OR OTHER DEALINGS IN
-// THE SOFTWARE.
-//
-
-#pragma once
-
-#include "../Container/HashSet.h"
-#include "../Scene/Serializable.h"
-#include "../Scene/ValueAnimationInfo.h"
-
-namespace Urho3D
-{
-
-class Animatable;
-class ValueAnimation;
-class AttributeAnimationInfo;
-class ObjectAnimation;
-
-/// Attribute animation instance.
-class AttributeAnimationInfo : public ValueAnimationInfo
-{
-public:
-    /// Construct.
-    AttributeAnimationInfo
-        (Animatable* animatable, const AttributeInfo& attributeInfo, ValueAnimation* attributeAnimation, WrapMode wrapMode,
-            float speed);
-    /// Copy construct.
-    AttributeAnimationInfo(const AttributeAnimationInfo& other);
-    /// Destruct.
-    ~AttributeAnimationInfo() override;
-
-    /// Return attribute information.
-    const AttributeInfo& GetAttributeInfo() const { return attributeInfo_; }
-
-protected:
-    /// Apply new animation value to the target object. Called by Update().
-    void ApplyValue(const Variant& newValue) override;
-
-private:
-    /// Attribute information.
-    const AttributeInfo& attributeInfo_;
-};
-
-/// Base class for animatable object, an animatable object can be set animation on it's attributes, or can be set an object animation to it.
-class URHO3D_API Animatable : public Serializable
-{
-    URHO3D_OBJECT(Animatable, Serializable);
-
-public:
-    /// Construct.
-    explicit Animatable(Context* context);
-    /// Destruct.
-    ~Animatable() override;
-    /// Register object factory.
-    static void RegisterObject(Context* context);
-
-    /// Load from XML data. Return true if successful.
-    bool LoadXML(const XMLElement& source) override;
-    /// Save as XML data. Return true if successful.
-    bool SaveXML(XMLElement& dest) const override;
-    /// Load from JSON data. Return true if successful.
-    bool LoadJSON(const JSONValue& source) override;
-    /// Save as JSON data. Return true if successful.
-    bool SaveJSON(JSONValue& dest) const override;
-
-    /// Set automatic update of animation, default true.
-    void SetAnimationEnabled(bool enable);
-    /// Set time position of all attribute animations or an object animation manually. Automatic update should be disabled in this case.
-    void SetAnimationTime(float time);
-
-    /// Set object animation.
-    void SetObjectAnimation(ObjectAnimation* objectAnimation);
-    /// Set attribute animation.
-    void SetAttributeAnimation
-        (const String& name, ValueAnimation* attributeAnimation, WrapMode wrapMode = WM_LOOP, float speed = 1.0f);
-    /// Set attribute animation wrap mode.
-    void SetAttributeAnimationWrapMode(const String& name, WrapMode wrapMode);
-    /// Set attribute animation speed.
-    void SetAttributeAnimationSpeed(const String& name, float speed);
-    /// Set attribute animation time position manually. Automatic update should be disabled in this case.
-    void SetAttributeAnimationTime(const String& name, float time);
-    /// Remove object animation. Same as calling SetObjectAnimation with a null pointer.
-    void RemoveObjectAnimation();
-    /// Remove attribute animation. Same as calling SetAttributeAnimation with a null pointer.
-    void RemoveAttributeAnimation(const String& name);
-
-    /// Return animation enabled.
-    bool GetAnimationEnabled() const { return animationEnabled_; }
-
-    /// Return object animation.
-    ObjectAnimation* GetObjectAnimation() const;
-    /// Return attribute animation.
-    ValueAnimation* GetAttributeAnimation(const String& name) const;
-    /// Return attribute animation wrap mode.
-    WrapMode GetAttributeAnimationWrapMode(const String& name) const;
-    /// Return attribute animation speed.
-    float GetAttributeAnimationSpeed(const String& name) const;
-    /// Return attribute animation time position.
-    float GetAttributeAnimationTime(const String& name) const;
-
-    /// Set object animation attribute.
-    void SetObjectAnimationAttr(const ResourceRef& value);
-    /// Return object animation attribute.
-    ResourceRef GetObjectAnimationAttr() const;
-
-protected:
-    /// Handle attribute animation added.
-    virtual void OnAttributeAnimationAdded() = 0;
-    /// Handle attribute animation removed.
-    virtual void OnAttributeAnimationRemoved() = 0;
-    /// Find target of an attribute animation from object hierarchy by name.
-    virtual Animatable* FindAttributeAnimationTarget(const String& name, String& outName);
-    /// Set object attribute animation internal.
-    void SetObjectAttributeAnimation(const String& name, ValueAnimation* attributeAnimation, WrapMode wrapMode, float speed);
-    /// Handle object animation added.
-    void OnObjectAnimationAdded(ObjectAnimation* objectAnimation);
-    /// Handle object animation removed.
-    void OnObjectAnimationRemoved(ObjectAnimation* objectAnimation);
-    /// Update attribute animations.
-    void UpdateAttributeAnimations(float timeStep);
-    /// Is animated network attribute.
-    bool IsAnimatedNetworkAttribute(const AttributeInfo& attrInfo) const;
-    /// Return attribute animation info.
-    AttributeAnimationInfo* GetAttributeAnimationInfo(const String& name) const;
-    /// Handle attribute animation added.
-    void HandleAttributeAnimationAdded(StringHash eventType, VariantMap& eventData);
-    /// Handle attribute animation removed.
-    void HandleAttributeAnimationRemoved(StringHash eventType, VariantMap& eventData);
-
-    /// Animation enabled.
-    bool animationEnabled_;
-    /// Animation.
-    SharedPtr<ObjectAnimation> objectAnimation_;
-    /// Animated network attribute set.
-    HashSet<const AttributeInfo*> animatedNetworkAttributes_;
-    /// Attribute animation infos.
-    HashMap<String, SharedPtr<AttributeAnimationInfo> > attributeAnimationInfos_;
-};
-
-}
->>>>>>> a476f0c4
+}