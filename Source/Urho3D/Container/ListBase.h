<<<<<<< HEAD
//
// Copyright (c) 2008-2018 the Urho3D project.
//
// Permission is hereby granted, free of charge, to any person obtaining a copy
// of this software and associated documentation files (the "Software"), to deal
// in the Software without restriction, including without limitation the rights
// to use, copy, modify, merge, publish, distribute, sublicense, and/or sell
// copies of the Software, and to permit persons to whom the Software is
// furnished to do so, subject to the following conditions:
//
// The above copyright notice and this permission notice shall be included in
// all copies or substantial portions of the Software.
//
// THE SOFTWARE IS PROVIDED "AS IS", WITHOUT WARRANTY OF ANY KIND, EXPRESS OR
// IMPLIED, INCLUDING BUT NOT LIMITED TO THE WARRANTIES OF MERCHANTABILITY,
// FITNESS FOR A PARTICULAR PURPOSE AND NONINFRINGEMENT. IN NO EVENT SHALL THE
// AUTHORS OR COPYRIGHT HOLDERS BE LIABLE FOR ANY CLAIM, DAMAGES OR OTHER
// LIABILITY, WHETHER IN AN ACTION OF CONTRACT, TORT OR OTHERWISE, ARISING FROM,
// OUT OF OR IN CONNECTION WITH THE SOFTWARE OR THE USE OR OTHER DEALINGS IN
// THE SOFTWARE.
//

#pragma once

#ifdef URHO3D_IS_BUILDING
#include "Urho3D.h"
#else
#include <Urho3D/Urho3D.h>
#endif

#include "../Container/Allocator.h"
#include "../Container/Swap.h"

namespace Urho3D
{

/// Doubly-linked list node base class.
struct ListNodeBase
{
    /// Construct.
    ListNodeBase() :
        prev_(nullptr),
        next_(nullptr)
    {
    }

    /// Previous node.
    ListNodeBase* prev_;
    /// Next node.
    ListNodeBase* next_;
};

/// Doubly-linked list iterator base class.
struct ListIteratorBase
{
    /// Construct.
    ListIteratorBase() :
        ptr_(nullptr)
    {
    }

    /// Construct with a node pointer.
    explicit ListIteratorBase(ListNodeBase* ptr) :
        ptr_(ptr)
    {
    }

    /// Test for equality with another iterator.
    bool operator ==(const ListIteratorBase& rhs) const { return ptr_ == rhs.ptr_; }

    /// Test for inequality with another iterator.
    bool operator !=(const ListIteratorBase& rhs) const { return ptr_ != rhs.ptr_; }

    /// Go to the next node.
    void GotoNext()
    {
        if (ptr_)
            ptr_ = ptr_->next_;
    }

    /// Go to the previous node.
    void GotoPrev()
    {
        if (ptr_)
            ptr_ = ptr_->prev_;
    }

    /// Node pointer.
    ListNodeBase* ptr_;
};

/// Doubly-linked list base class.
class URHO3D_API ListBase
{
public:
    /// Construct.
    ListBase() :
        head_(nullptr),
        tail_(nullptr),
        allocator_(nullptr),
        size_(0)
    {
    }

    /// Swap with another linked list.
    void Swap(ListBase& rhs)
    {
        Urho3D::Swap(head_, rhs.head_);
        Urho3D::Swap(tail_, rhs.tail_);
        Urho3D::Swap(allocator_, rhs.allocator_);
        Urho3D::Swap(size_, rhs.size_);
    }

protected:
    /// Head node pointer.
    ListNodeBase* head_;
    /// Tail node pointer.
    ListNodeBase* tail_;
    /// Node allocator.
    AllocatorBlock* allocator_;
    /// Number of nodes.
    unsigned size_;
};

}
=======
//
// Copyright (c) 2008-2019 the Urho3D project.
//
// Permission is hereby granted, free of charge, to any person obtaining a copy
// of this software and associated documentation files (the "Software"), to deal
// in the Software without restriction, including without limitation the rights
// to use, copy, modify, merge, publish, distribute, sublicense, and/or sell
// copies of the Software, and to permit persons to whom the Software is
// furnished to do so, subject to the following conditions:
//
// The above copyright notice and this permission notice shall be included in
// all copies or substantial portions of the Software.
//
// THE SOFTWARE IS PROVIDED "AS IS", WITHOUT WARRANTY OF ANY KIND, EXPRESS OR
// IMPLIED, INCLUDING BUT NOT LIMITED TO THE WARRANTIES OF MERCHANTABILITY,
// FITNESS FOR A PARTICULAR PURPOSE AND NONINFRINGEMENT. IN NO EVENT SHALL THE
// AUTHORS OR COPYRIGHT HOLDERS BE LIABLE FOR ANY CLAIM, DAMAGES OR OTHER
// LIABILITY, WHETHER IN AN ACTION OF CONTRACT, TORT OR OTHERWISE, ARISING FROM,
// OUT OF OR IN CONNECTION WITH THE SOFTWARE OR THE USE OR OTHER DEALINGS IN
// THE SOFTWARE.
//

#pragma once

#ifdef URHO3D_IS_BUILDING
#include "Urho3D.h"
#else
#include <Urho3D/Urho3D.h>
#endif

#include "../Container/Allocator.h"
#include "../Container/Swap.h"

namespace Urho3D
{

/// Doubly-linked list node base class.
struct ListNodeBase
{
    /// Construct.
    ListNodeBase() :
        prev_(nullptr),
        next_(nullptr)
    {
    }

    /// Previous node.
    ListNodeBase* prev_;
    /// Next node.
    ListNodeBase* next_;
};

/// Doubly-linked list iterator base class.
struct ListIteratorBase
{
    /// Construct.
    ListIteratorBase() :
        ptr_(nullptr)
    {
    }

    /// Construct with a node pointer.
    explicit ListIteratorBase(ListNodeBase* ptr) :
        ptr_(ptr)
    {
    }

    /// Test for equality with another iterator.
    bool operator ==(const ListIteratorBase& rhs) const { return ptr_ == rhs.ptr_; }

    /// Test for inequality with another iterator.
    bool operator !=(const ListIteratorBase& rhs) const { return ptr_ != rhs.ptr_; }

    /// Go to the next node.
    void GotoNext()
    {
        if (ptr_)
            ptr_ = ptr_->next_;
    }

    /// Go to the previous node.
    void GotoPrev()
    {
        if (ptr_)
            ptr_ = ptr_->prev_;
    }

    /// Node pointer.
    ListNodeBase* ptr_;
};

/// Doubly-linked list base class.
class URHO3D_API ListBase
{
public:
    /// Construct.
    ListBase() :
        head_(nullptr),
        tail_(nullptr),
        allocator_(nullptr),
        size_(0)
    {
    }

    /// Swap with another linked list.
    void Swap(ListBase& rhs)
    {
        Urho3D::Swap(head_, rhs.head_);
        Urho3D::Swap(tail_, rhs.tail_);
        Urho3D::Swap(allocator_, rhs.allocator_);
        Urho3D::Swap(size_, rhs.size_);
    }

protected:
    /// Head node pointer.
    ListNodeBase* head_;
    /// Tail node pointer.
    ListNodeBase* tail_;
    /// Node allocator.
    AllocatorBlock* allocator_;
    /// Number of nodes.
    unsigned size_;
};

}
>>>>>>> a476f0c4
<|MERGE_RESOLUTION|>--- conflicted
+++ resolved
@@ -1,130 +1,3 @@
-<<<<<<< HEAD
-//
-// Copyright (c) 2008-2018 the Urho3D project.
-//
-// Permission is hereby granted, free of charge, to any person obtaining a copy
-// of this software and associated documentation files (the "Software"), to deal
-// in the Software without restriction, including without limitation the rights
-// to use, copy, modify, merge, publish, distribute, sublicense, and/or sell
-// copies of the Software, and to permit persons to whom the Software is
-// furnished to do so, subject to the following conditions:
-//
-// The above copyright notice and this permission notice shall be included in
-// all copies or substantial portions of the Software.
-//
-// THE SOFTWARE IS PROVIDED "AS IS", WITHOUT WARRANTY OF ANY KIND, EXPRESS OR
-// IMPLIED, INCLUDING BUT NOT LIMITED TO THE WARRANTIES OF MERCHANTABILITY,
-// FITNESS FOR A PARTICULAR PURPOSE AND NONINFRINGEMENT. IN NO EVENT SHALL THE
-// AUTHORS OR COPYRIGHT HOLDERS BE LIABLE FOR ANY CLAIM, DAMAGES OR OTHER
-// LIABILITY, WHETHER IN AN ACTION OF CONTRACT, TORT OR OTHERWISE, ARISING FROM,
-// OUT OF OR IN CONNECTION WITH THE SOFTWARE OR THE USE OR OTHER DEALINGS IN
-// THE SOFTWARE.
-//
-
-#pragma once
-
-#ifdef URHO3D_IS_BUILDING
-#include "Urho3D.h"
-#else
-#include <Urho3D/Urho3D.h>
-#endif
-
-#include "../Container/Allocator.h"
-#include "../Container/Swap.h"
-
-namespace Urho3D
-{
-
-/// Doubly-linked list node base class.
-struct ListNodeBase
-{
-    /// Construct.
-    ListNodeBase() :
-        prev_(nullptr),
-        next_(nullptr)
-    {
-    }
-
-    /// Previous node.
-    ListNodeBase* prev_;
-    /// Next node.
-    ListNodeBase* next_;
-};
-
-/// Doubly-linked list iterator base class.
-struct ListIteratorBase
-{
-    /// Construct.
-    ListIteratorBase() :
-        ptr_(nullptr)
-    {
-    }
-
-    /// Construct with a node pointer.
-    explicit ListIteratorBase(ListNodeBase* ptr) :
-        ptr_(ptr)
-    {
-    }
-
-    /// Test for equality with another iterator.
-    bool operator ==(const ListIteratorBase& rhs) const { return ptr_ == rhs.ptr_; }
-
-    /// Test for inequality with another iterator.
-    bool operator !=(const ListIteratorBase& rhs) const { return ptr_ != rhs.ptr_; }
-
-    /// Go to the next node.
-    void GotoNext()
-    {
-        if (ptr_)
-            ptr_ = ptr_->next_;
-    }
-
-    /// Go to the previous node.
-    void GotoPrev()
-    {
-        if (ptr_)
-            ptr_ = ptr_->prev_;
-    }
-
-    /// Node pointer.
-    ListNodeBase* ptr_;
-};
-
-/// Doubly-linked list base class.
-class URHO3D_API ListBase
-{
-public:
-    /// Construct.
-    ListBase() :
-        head_(nullptr),
-        tail_(nullptr),
-        allocator_(nullptr),
-        size_(0)
-    {
-    }
-
-    /// Swap with another linked list.
-    void Swap(ListBase& rhs)
-    {
-        Urho3D::Swap(head_, rhs.head_);
-        Urho3D::Swap(tail_, rhs.tail_);
-        Urho3D::Swap(allocator_, rhs.allocator_);
-        Urho3D::Swap(size_, rhs.size_);
-    }
-
-protected:
-    /// Head node pointer.
-    ListNodeBase* head_;
-    /// Tail node pointer.
-    ListNodeBase* tail_;
-    /// Node allocator.
-    AllocatorBlock* allocator_;
-    /// Number of nodes.
-    unsigned size_;
-};
-
-}
-=======
 //
 // Copyright (c) 2008-2019 the Urho3D project.
 //
@@ -249,5 +122,4 @@
     unsigned size_;
 };
 
-}
->>>>>>> a476f0c4
+}