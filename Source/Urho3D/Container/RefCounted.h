<<<<<<< HEAD
//
// Copyright (c) 2008-2019 the Urho3D project.
//
// Permission is hereby granted, free of charge, to any person obtaining a copy
// of this software and associated documentation files (the "Software"), to deal
// in the Software without restriction, including without limitation the rights
// to use, copy, modify, merge, publish, distribute, sublicense, and/or sell
// copies of the Software, and to permit persons to whom the Software is
// furnished to do so, subject to the following conditions:
//
// The above copyright notice and this permission notice shall be included in
// all copies or substantial portions of the Software.
//
// THE SOFTWARE IS PROVIDED "AS IS", WITHOUT WARRANTY OF ANY KIND, EXPRESS OR
// IMPLIED, INCLUDING BUT NOT LIMITED TO THE WARRANTIES OF MERCHANTABILITY,
// FITNESS FOR A PARTICULAR PURPOSE AND NONINFRINGEMENT. IN NO EVENT SHALL THE
// AUTHORS OR COPYRIGHT HOLDERS BE LIABLE FOR ANY CLAIM, DAMAGES OR OTHER
// LIABILITY, WHETHER IN AN ACTION OF CONTRACT, TORT OR OTHERWISE, ARISING FROM,
// OUT OF OR IN CONNECTION WITH THE SOFTWARE OR THE USE OR OTHER DEALINGS IN
// THE SOFTWARE.
//

#pragma once

#include <EASTL/allocator.h>

#include <Urho3D/Urho3D.h>

namespace Urho3D
{

/// Reference count structure.
struct URHO3D_API RefCount
{
protected:
    using Allocator = EASTLAllocatorType;

    /// Construct.
    RefCount() = default;

public:
    /// Destruct.
    ~RefCount()
    {
        // Set reference counts below zero to fire asserts if this object is still accessed
        refs_ = -1;
        weakRefs_ = -1;
    }

    /// Allocate RefCount using it's default allocator.
    static RefCount* Allocate();
    /// Free RefCount using it's default allocator.
    static void Free(RefCount* instance);

    /// Reference count. If below zero, the object has been destroyed.
    int refs_ = 0;
    /// Weak reference count.
    int weakRefs_ = 0;
};

/// Base class for intrusively reference-counted objects. These are noncopyable and non-assignable.
class URHO3D_API RefCounted
{
public:
    /// Construct. Allocate the reference count structure and set an initial self weak reference.
    RefCounted();
    /// Destruct. Mark as expired and also delete the reference count structure if no outside weak references exist.
    virtual ~RefCounted();

    /// Prevent copy construction.
    RefCounted(const RefCounted& rhs) = delete;
    /// Prevent assignment.
    RefCounted& operator =(const RefCounted& rhs) = delete;

    /// Increment reference count. Can also be called outside of a SharedPtr for traditional reference counting. Returns new reference count value. Operation is atomic.
    int AddRef();
    /// Decrement reference count and delete self if no more references. Can also be called outside of a SharedPtr for traditional reference counting. Returns new reference count value. Operation is atomic.
    int ReleaseRef();
    /// Return reference count.
    int Refs() const;
    /// Return weak reference count.
    int WeakRefs() const;

    /// Return pointer to the reference count structure.
    RefCount* RefCountPtr() { return refCount_; }
#if URHO3D_CSHARP
    /// Return true if script runtime object wrapping this native object exists.
    bool HasScriptObject() const { return scriptObject_ != 0; }

protected:
    /// Returns handle to wrapper script object. This is scripting-runtime-dependent.
    void* GetScriptObject() const { return scriptObject_; }
    /// Sets handle to wrapper script object. This is scripting-runtime-dependent.
    void SetScriptObject(void* handle) { scriptObject_ = handle; }
    /// Sets handle to wrapper script object and returns previous handle value.
    void* SwapScriptObject(void* handle);
#endif
private:
    /// Pointer to the reference count structure.
    RefCount* refCount_ = nullptr;
#if URHO3D_CSHARP
    /// A handle to script object that wraps this native instance.
    void* scriptObject_ = 0;
#endif
};

}
=======
//
// Copyright (c) 2008-2020 the Urho3D project.
//
// Permission is hereby granted, free of charge, to any person obtaining a copy
// of this software and associated documentation files (the "Software"), to deal
// in the Software without restriction, including without limitation the rights
// to use, copy, modify, merge, publish, distribute, sublicense, and/or sell
// copies of the Software, and to permit persons to whom the Software is
// furnished to do so, subject to the following conditions:
//
// The above copyright notice and this permission notice shall be included in
// all copies or substantial portions of the Software.
//
// THE SOFTWARE IS PROVIDED "AS IS", WITHOUT WARRANTY OF ANY KIND, EXPRESS OR
// IMPLIED, INCLUDING BUT NOT LIMITED TO THE WARRANTIES OF MERCHANTABILITY,
// FITNESS FOR A PARTICULAR PURPOSE AND NONINFRINGEMENT. IN NO EVENT SHALL THE
// AUTHORS OR COPYRIGHT HOLDERS BE LIABLE FOR ANY CLAIM, DAMAGES OR OTHER
// LIABILITY, WHETHER IN AN ACTION OF CONTRACT, TORT OR OTHERWISE, ARISING FROM,
// OUT OF OR IN CONNECTION WITH THE SOFTWARE OR THE USE OR OTHER DEALINGS IN
// THE SOFTWARE.
//

#pragma once

#ifdef URHO3D_IS_BUILDING
#include "Urho3D.h"
#else
#include <Urho3D/Urho3D.h>
#endif

namespace Urho3D
{

/// Reference count structure.
struct RefCount
{
    /// Construct.
    RefCount() :
        refs_(0),
        weakRefs_(0)
    {
    }

    /// Destruct.
    ~RefCount()
    {
        // Set reference counts below zero to fire asserts if this object is still accessed
        refs_ = -1;
        weakRefs_ = -1;
    }

    /// Reference count. If below zero, the object has been destroyed.
    int refs_;
    /// Weak reference count.
    int weakRefs_;
};

/// Base class for intrusively reference-counted objects. These are noncopyable and non-assignable.
class URHO3D_API RefCounted
{
public:
    /// Construct. Allocate the reference count structure and set an initial self weak reference.
    RefCounted();
    /// Destruct. Mark as expired and also delete the reference count structure if no outside weak references exist.
    virtual ~RefCounted();

    /// Prevent copy construction.
    RefCounted(const RefCounted& rhs) = delete;
    /// Prevent assignment.
    RefCounted& operator =(const RefCounted& rhs) = delete;

    /// Increment reference count. Can also be called outside of a SharedPtr for traditional reference counting.
    void AddRef();
    /// Decrement reference count and delete self if no more references. Can also be called outside of a SharedPtr for traditional reference counting.
    void ReleaseRef();
    /// Return reference count.
    int Refs() const;
    /// Return weak reference count.
    int WeakRefs() const;

    /// Return pointer to the reference count structure.
    RefCount* RefCountPtr() { return refCount_; }

private:
    /// Pointer to the reference count structure.
    RefCount* refCount_;
};

}
>>>>>>> 6296d22e
<|MERGE_RESOLUTION|>--- conflicted
+++ resolved
@@ -1,6 +1,5 @@
-<<<<<<< HEAD
 //
-// Copyright (c) 2008-2019 the Urho3D project.
+// Copyright (c) 2008-2020 the Urho3D project.
 //
 // Permission is hereby granted, free of charge, to any person obtaining a copy
 // of this software and associated documentation files (the "Software"), to deal
@@ -105,95 +104,4 @@
 #endif
 };
 
-}
-=======
-//
-// Copyright (c) 2008-2020 the Urho3D project.
-//
-// Permission is hereby granted, free of charge, to any person obtaining a copy
-// of this software and associated documentation files (the "Software"), to deal
-// in the Software without restriction, including without limitation the rights
-// to use, copy, modify, merge, publish, distribute, sublicense, and/or sell
-// copies of the Software, and to permit persons to whom the Software is
-// furnished to do so, subject to the following conditions:
-//
-// The above copyright notice and this permission notice shall be included in
-// all copies or substantial portions of the Software.
-//
-// THE SOFTWARE IS PROVIDED "AS IS", WITHOUT WARRANTY OF ANY KIND, EXPRESS OR
-// IMPLIED, INCLUDING BUT NOT LIMITED TO THE WARRANTIES OF MERCHANTABILITY,
-// FITNESS FOR A PARTICULAR PURPOSE AND NONINFRINGEMENT. IN NO EVENT SHALL THE
-// AUTHORS OR COPYRIGHT HOLDERS BE LIABLE FOR ANY CLAIM, DAMAGES OR OTHER
-// LIABILITY, WHETHER IN AN ACTION OF CONTRACT, TORT OR OTHERWISE, ARISING FROM,
-// OUT OF OR IN CONNECTION WITH THE SOFTWARE OR THE USE OR OTHER DEALINGS IN
-// THE SOFTWARE.
-//
-
-#pragma once
-
-#ifdef URHO3D_IS_BUILDING
-#include "Urho3D.h"
-#else
-#include <Urho3D/Urho3D.h>
-#endif
-
-namespace Urho3D
-{
-
-/// Reference count structure.
-struct RefCount
-{
-    /// Construct.
-    RefCount() :
-        refs_(0),
-        weakRefs_(0)
-    {
-    }
-
-    /// Destruct.
-    ~RefCount()
-    {
-        // Set reference counts below zero to fire asserts if this object is still accessed
-        refs_ = -1;
-        weakRefs_ = -1;
-    }
-
-    /// Reference count. If below zero, the object has been destroyed.
-    int refs_;
-    /// Weak reference count.
-    int weakRefs_;
-};
-
-/// Base class for intrusively reference-counted objects. These are noncopyable and non-assignable.
-class URHO3D_API RefCounted
-{
-public:
-    /// Construct. Allocate the reference count structure and set an initial self weak reference.
-    RefCounted();
-    /// Destruct. Mark as expired and also delete the reference count structure if no outside weak references exist.
-    virtual ~RefCounted();
-
-    /// Prevent copy construction.
-    RefCounted(const RefCounted& rhs) = delete;
-    /// Prevent assignment.
-    RefCounted& operator =(const RefCounted& rhs) = delete;
-
-    /// Increment reference count. Can also be called outside of a SharedPtr for traditional reference counting.
-    void AddRef();
-    /// Decrement reference count and delete self if no more references. Can also be called outside of a SharedPtr for traditional reference counting.
-    void ReleaseRef();
-    /// Return reference count.
-    int Refs() const;
-    /// Return weak reference count.
-    int WeakRefs() const;
-
-    /// Return pointer to the reference count structure.
-    RefCount* RefCountPtr() { return refCount_; }
-
-private:
-    /// Pointer to the reference count structure.
-    RefCount* refCount_;
-};
-
-}
->>>>>>> 6296d22e
+}