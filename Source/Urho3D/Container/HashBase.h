--- conflicted
+++ resolved
@@ -1,163 +1,3 @@
-<<<<<<< HEAD
-//
-// Copyright (c) 2008-2018 the Urho3D project.
-//
-// Permission is hereby granted, free of charge, to any person obtaining a copy
-// of this software and associated documentation files (the "Software"), to deal
-// in the Software without restriction, including without limitation the rights
-// to use, copy, modify, merge, publish, distribute, sublicense, and/or sell
-// copies of the Software, and to permit persons to whom the Software is
-// furnished to do so, subject to the following conditions:
-//
-// The above copyright notice and this permission notice shall be included in
-// all copies or substantial portions of the Software.
-//
-// THE SOFTWARE IS PROVIDED "AS IS", WITHOUT WARRANTY OF ANY KIND, EXPRESS OR
-// IMPLIED, INCLUDING BUT NOT LIMITED TO THE WARRANTIES OF MERCHANTABILITY,
-// FITNESS FOR A PARTICULAR PURPOSE AND NONINFRINGEMENT. IN NO EVENT SHALL THE
-// AUTHORS OR COPYRIGHT HOLDERS BE LIABLE FOR ANY CLAIM, DAMAGES OR OTHER
-// LIABILITY, WHETHER IN AN ACTION OF CONTRACT, TORT OR OTHERWISE, ARISING FROM,
-// OUT OF OR IN CONNECTION WITH THE SOFTWARE OR THE USE OR OTHER DEALINGS IN
-// THE SOFTWARE.
-//
-
-#pragma once
-
-#ifdef URHO3D_IS_BUILDING
-#include "Urho3D.h"
-#else
-#include <Urho3D/Urho3D.h>
-#endif
-
-#include "../Container/Allocator.h"
-#include "../Container/Hash.h"
-#include "../Container/Swap.h"
-
-namespace Urho3D
-{
-
-/// Hash set/map node base class.
-struct HashNodeBase
-{
-    /// Construct.
-    HashNodeBase() :
-        down_(nullptr),
-        prev_(nullptr),
-        next_(nullptr)
-    {
-    }
-
-    /// Next node in the bucket.
-    HashNodeBase* down_;
-    /// Previous node.
-    HashNodeBase* prev_;
-    /// Next node.
-    HashNodeBase* next_;
-};
-
-/// Hash set/map iterator base class.
-struct HashIteratorBase
-{
-    /// Construct.
-    HashIteratorBase() :
-        ptr_(nullptr)
-    {
-    }
-
-    /// Construct with a node pointer.
-    explicit HashIteratorBase(HashNodeBase* ptr) :
-        ptr_(ptr)
-    {
-    }
-
-    /// Test for equality with another iterator.
-    bool operator ==(const HashIteratorBase& rhs) const { return ptr_ == rhs.ptr_; }
-
-    /// Test for inequality with another iterator.
-    bool operator !=(const HashIteratorBase& rhs) const { return ptr_ != rhs.ptr_; }
-
-    /// Go to the next node.
-    void GotoNext()
-    {
-        if (ptr_)
-            ptr_ = ptr_->next_;
-    }
-
-    /// Go to the previous node.
-    void GotoPrev()
-    {
-        if (ptr_)
-            ptr_ = ptr_->prev_;
-    }
-
-    /// Node pointer.
-    HashNodeBase* ptr_;
-};
-
-/// Hash set/map base class.
-/** Note that to prevent extra memory use due to vtable pointer, %HashBase intentionally does not declare a virtual destructor
-    and therefore %HashBase pointers should never be used.
-  */
-class URHO3D_API HashBase
-{
-public:
-    /// Initial amount of buckets.
-    static const unsigned MIN_BUCKETS = 8;
-    /// Maximum load factor.
-    static const unsigned MAX_LOAD_FACTOR = 4;
-
-    /// Construct.
-    HashBase() :
-        head_(nullptr),
-        tail_(nullptr),
-        ptrs_(nullptr),
-        allocator_(nullptr)
-    {
-    }
-
-    /// Swap with another hash set or map.
-    void Swap(HashBase& rhs)
-    {
-        Urho3D::Swap(head_, rhs.head_);
-        Urho3D::Swap(tail_, rhs.tail_);
-        Urho3D::Swap(ptrs_, rhs.ptrs_);
-        Urho3D::Swap(allocator_, rhs.allocator_);
-    }
-
-    /// Return number of elements.
-    unsigned Size() const { return ptrs_ ? (reinterpret_cast<unsigned*>(ptrs_))[0] : 0; }
-
-    /// Return number of buckets.
-    unsigned NumBuckets() const { return ptrs_ ? (reinterpret_cast<unsigned*>(ptrs_))[1] : 0; }
-
-    /// Return whether has no elements.
-    bool Empty() const { return Size() == 0; }
-
-protected:
-    /// Allocate bucket head pointers + room for size and bucket count variables.
-    void AllocateBuckets(unsigned size, unsigned numBuckets);
-
-    /// Reset bucket head pointers.
-    void ResetPtrs();
-
-    /// Set new size.
-    void SetSize(unsigned size) { if (ptrs_) (reinterpret_cast<unsigned*>(ptrs_))[0] = size; }
-
-    /// Return bucket head pointers.
-    HashNodeBase** Ptrs() const { return ptrs_ ? ptrs_ + 2 : nullptr; }
-
-    /// List head node pointer.
-    HashNodeBase* head_;
-    /// List tail node pointer.
-    HashNodeBase* tail_;
-    /// Bucket head pointers.
-    HashNodeBase** ptrs_;
-    /// Node allocator.
-    AllocatorBlock* allocator_;
-};
-
-}
-=======
 //
 // Copyright (c) 2008-2019 the Urho3D project.
 //
@@ -315,5 +155,4 @@
     AllocatorBlock* allocator_;
 };
 
-}
->>>>>>> a476f0c4
+}