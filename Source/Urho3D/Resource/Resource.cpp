<<<<<<< HEAD
//
// Copyright (c) 2008-2018 the Urho3D project.
//
// Permission is hereby granted, free of charge, to any person obtaining a copy
// of this software and associated documentation files (the "Software"), to deal
// in the Software without restriction, including without limitation the rights
// to use, copy, modify, merge, publish, distribute, sublicense, and/or sell
// copies of the Software, and to permit persons to whom the Software is
// furnished to do so, subject to the following conditions:
//
// The above copyright notice and this permission notice shall be included in
// all copies or substantial portions of the Software.
//
// THE SOFTWARE IS PROVIDED "AS IS", WITHOUT WARRANTY OF ANY KIND, EXPRESS OR
// IMPLIED, INCLUDING BUT NOT LIMITED TO THE WARRANTIES OF MERCHANTABILITY,
// FITNESS FOR A PARTICULAR PURPOSE AND NONINFRINGEMENT. IN NO EVENT SHALL THE
// AUTHORS OR COPYRIGHT HOLDERS BE LIABLE FOR ANY CLAIM, DAMAGES OR OTHER
// LIABILITY, WHETHER IN AN ACTION OF CONTRACT, TORT OR OTHERWISE, ARISING FROM,
// OUT OF OR IN CONNECTION WITH THE SOFTWARE OR THE USE OR OTHER DEALINGS IN
// THE SOFTWARE.
//

#include "../Precompiled.h"

#include "../Core/Profiler.h"
#include "../Core/Thread.h"
#include "../IO/File.h"
#include "../IO/Log.h"
#include "../Resource/Resource.h"
#include "../Resource/XMLElement.h"

namespace Urho3D
{

Resource::Resource(Context* context) :
    Object(context),
    memoryUse_(0),
    asyncLoadState_(ASYNC_DONE)
{
}

bool Resource::Load(Deserializer& source)
{
    // Because BeginLoad() / EndLoad() can be called from worker threads, where profiling would be a no-op,
    // create a type name -based profile block here
    URHO3D_PROFILE_C("Load", PROFILER_COLOR_RESOURCES);
    String eventName = ToString("%s::Load(\"%s\")", GetTypeName().CString(), GetName().CString());
    URHO3D_PROFILE_ZONENAME(eventName.CString(), eventName.Length());

    // If we are loading synchronously in a non-main thread, behave as if async loading (for example use
    // GetTempResource() instead of GetResource() to load resource dependencies)
    SetAsyncLoadState(Thread::IsMainThread() ? ASYNC_DONE : ASYNC_LOADING);
    bool success = BeginLoad(source);
    if (success)
        success &= EndLoad();
    SetAsyncLoadState(ASYNC_DONE);

    return success;
}

bool Resource::BeginLoad(Deserializer& source)
{
    // This always needs to be overridden by subclasses
    return false;
}

bool Resource::EndLoad()
{
    // If no GPU upload step is necessary, no override is necessary
    return true;
}

bool Resource::Save(Serializer& dest) const
{
    URHO3D_LOGERROR("Save not supported for " + GetTypeName());
    return false;
}

bool Resource::LoadFile(const String& fileName)
{
    File file(context_);
    return file.Open(fileName, FILE_READ) && Load(file);
}

bool Resource::SaveFile(const String& fileName) const
{
    File file(context_);
    return file.Open(fileName, FILE_WRITE) && Save(file);
}

void Resource::SetName(const String& name)
{
    name_ = name;
    nameHash_ = name;
}

void Resource::SetMemoryUse(unsigned size)
{
    memoryUse_ = size;
}

void Resource::ResetUseTimer()
{
    useTimer_.Reset();
}

void Resource::SetAsyncLoadState(AsyncLoadState newState)
{
    asyncLoadState_ = newState;
}

unsigned Resource::GetUseTimer()
{
    // If more references than the resource cache, return always 0 & reset the timer
    if (Refs() > 1)
    {
        useTimer_.Reset();
        return 0;
    }
    else
        return useTimer_.GetMSec(false);
}

void ResourceWithMetadata::AddMetadata(const String& name, const Variant& value)
{
    bool exists;
    metadata_.Insert(MakePair(StringHash(name), value), exists);
    if (!exists)
        metadataKeys_.Push(name);
}

void ResourceWithMetadata::RemoveMetadata(const String& name)
{
    metadata_.Erase(name);
    metadataKeys_.Remove(name);
}

void ResourceWithMetadata::RemoveAllMetadata()
{
    metadata_.Clear();
    metadataKeys_.Clear();
}

const Urho3D::Variant& ResourceWithMetadata::GetMetadata(const String& name) const
{
    const Variant* value = metadata_[name];
    return value ? *value : Variant::EMPTY;
}

bool ResourceWithMetadata::HasMetadata() const
{
    return !metadata_.Empty();
}

void ResourceWithMetadata::LoadMetadataFromXML(const XMLElement& source)
{
    for (XMLElement elem = source.GetChild("metadata"); elem; elem = elem.GetNext("metadata"))
        AddMetadata(elem.GetAttribute("name"), elem.GetVariant());
}

void ResourceWithMetadata::LoadMetadataFromJSON(const JSONArray& array)
{
    for (unsigned i = 0; i < array.Size(); i++)
    {
        const JSONValue& value = array.At(i);
        AddMetadata(value.Get("name").GetString(), value.GetVariant());
    }
}

void ResourceWithMetadata::SaveMetadataToXML(XMLElement& destination) const
{
    for (unsigned i = 0; i < metadataKeys_.Size(); ++i)
    {
        XMLElement elem = destination.CreateChild("metadata");
        elem.SetString("name", metadataKeys_[i]);
        elem.SetVariant(GetMetadata(metadataKeys_[i]));
    }
}

void ResourceWithMetadata::CopyMetadata(const ResourceWithMetadata& source)
{
    metadata_ = source.metadata_;
    metadataKeys_ = source.metadataKeys_;
}

}
=======
//
// Copyright (c) 2008-2019 the Urho3D project.
//
// Permission is hereby granted, free of charge, to any person obtaining a copy
// of this software and associated documentation files (the "Software"), to deal
// in the Software without restriction, including without limitation the rights
// to use, copy, modify, merge, publish, distribute, sublicense, and/or sell
// copies of the Software, and to permit persons to whom the Software is
// furnished to do so, subject to the following conditions:
//
// The above copyright notice and this permission notice shall be included in
// all copies or substantial portions of the Software.
//
// THE SOFTWARE IS PROVIDED "AS IS", WITHOUT WARRANTY OF ANY KIND, EXPRESS OR
// IMPLIED, INCLUDING BUT NOT LIMITED TO THE WARRANTIES OF MERCHANTABILITY,
// FITNESS FOR A PARTICULAR PURPOSE AND NONINFRINGEMENT. IN NO EVENT SHALL THE
// AUTHORS OR COPYRIGHT HOLDERS BE LIABLE FOR ANY CLAIM, DAMAGES OR OTHER
// LIABILITY, WHETHER IN AN ACTION OF CONTRACT, TORT OR OTHERWISE, ARISING FROM,
// OUT OF OR IN CONNECTION WITH THE SOFTWARE OR THE USE OR OTHER DEALINGS IN
// THE SOFTWARE.
//

#include "../Precompiled.h"

#include "../Core/Profiler.h"
#include "../IO/File.h"
#include "../IO/Log.h"
#include "../Resource/Resource.h"
#include "../Resource/XMLElement.h"

namespace Urho3D
{

Resource::Resource(Context* context) :
    Object(context),
    memoryUse_(0),
    asyncLoadState_(ASYNC_DONE)
{
}

bool Resource::Load(Deserializer& source)
{
    // Because BeginLoad() / EndLoad() can be called from worker threads, where profiling would be a no-op,
    // create a type name -based profile block here
#ifdef URHO3D_PROFILING
    String profileBlockName("Load" + GetTypeName());

    auto* profiler = GetSubsystem<Profiler>();
    if (profiler)
        profiler->BeginBlock(profileBlockName.CString());
#endif

    // If we are loading synchronously in a non-main thread, behave as if async loading (for example use
    // GetTempResource() instead of GetResource() to load resource dependencies)
    SetAsyncLoadState(Thread::IsMainThread() ? ASYNC_DONE : ASYNC_LOADING);
    bool success = BeginLoad(source);
    if (success)
        success &= EndLoad();
    SetAsyncLoadState(ASYNC_DONE);

#ifdef URHO3D_PROFILING
    if (profiler)
        profiler->EndBlock();
#endif

    return success;
}

bool Resource::BeginLoad(Deserializer& source)
{
    // This always needs to be overridden by subclasses
    return false;
}

bool Resource::EndLoad()
{
    // If no GPU upload step is necessary, no override is necessary
    return true;
}

bool Resource::Save(Serializer& dest) const
{
    URHO3D_LOGERROR("Save not supported for " + GetTypeName());
    return false;
}

bool Resource::LoadFile(const String& fileName)
{
    File file(context_);
    return file.Open(fileName, FILE_READ) && Load(file);
}

bool Resource::SaveFile(const String& fileName) const
{
    File file(context_);
    return file.Open(fileName, FILE_WRITE) && Save(file);
}

void Resource::SetName(const String& name)
{
    name_ = name;
    nameHash_ = name;
}

void Resource::SetMemoryUse(unsigned size)
{
    memoryUse_ = size;
}

void Resource::ResetUseTimer()
{
    useTimer_.Reset();
}

void Resource::SetAsyncLoadState(AsyncLoadState newState)
{
    asyncLoadState_ = newState;
}

unsigned Resource::GetUseTimer()
{
    // If more references than the resource cache, return always 0 & reset the timer
    if (Refs() > 1)
    {
        useTimer_.Reset();
        return 0;
    }
    else
        return useTimer_.GetMSec(false);
}

void ResourceWithMetadata::AddMetadata(const String& name, const Variant& value)
{
    bool exists;
    metadata_.Insert(MakePair(StringHash(name), value), exists);
    if (!exists)
        metadataKeys_.Push(name);
}

void ResourceWithMetadata::RemoveMetadata(const String& name)
{
    metadata_.Erase(name);
    metadataKeys_.Remove(name);
}

void ResourceWithMetadata::RemoveAllMetadata()
{
    metadata_.Clear();
    metadataKeys_.Clear();
}

const Urho3D::Variant& ResourceWithMetadata::GetMetadata(const String& name) const
{
    const Variant* value = metadata_[name];
    return value ? *value : Variant::EMPTY;
}

bool ResourceWithMetadata::HasMetadata() const
{
    return !metadata_.Empty();
}

void ResourceWithMetadata::LoadMetadataFromXML(const XMLElement& source)
{
    for (XMLElement elem = source.GetChild("metadata"); elem; elem = elem.GetNext("metadata"))
        AddMetadata(elem.GetAttribute("name"), elem.GetVariant());
}

void ResourceWithMetadata::LoadMetadataFromJSON(const JSONArray& array)
{
    for (unsigned i = 0; i < array.Size(); i++)
    {
        const JSONValue& value = array.At(i);
        AddMetadata(value.Get("name").GetString(), value.GetVariant());
    }
}

void ResourceWithMetadata::SaveMetadataToXML(XMLElement& destination) const
{
    for (unsigned i = 0; i < metadataKeys_.Size(); ++i)
    {
        XMLElement elem = destination.CreateChild("metadata");
        elem.SetString("name", metadataKeys_[i]);
        elem.SetVariant(GetMetadata(metadataKeys_[i]));
    }
}

void ResourceWithMetadata::CopyMetadata(const ResourceWithMetadata& source)
{
    metadata_ = source.metadata_;
    metadataKeys_ = source.metadataKeys_;
}

}
>>>>>>> a476f0c4
<|MERGE_RESOLUTION|>--- conflicted
+++ resolved
@@ -1,6 +1,5 @@
-<<<<<<< HEAD
 //
-// Copyright (c) 2008-2018 the Urho3D project.
+// Copyright (c) 2008-2019 the Urho3D project.
 //
 // Permission is hereby granted, free of charge, to any person obtaining a copy
 // of this software and associated documentation files (the "Software"), to deal
@@ -184,200 +183,4 @@
     metadataKeys_ = source.metadataKeys_;
 }
 
-}
-=======
-//
-// Copyright (c) 2008-2019 the Urho3D project.
-//
-// Permission is hereby granted, free of charge, to any person obtaining a copy
-// of this software and associated documentation files (the "Software"), to deal
-// in the Software without restriction, including without limitation the rights
-// to use, copy, modify, merge, publish, distribute, sublicense, and/or sell
-// copies of the Software, and to permit persons to whom the Software is
-// furnished to do so, subject to the following conditions:
-//
-// The above copyright notice and this permission notice shall be included in
-// all copies or substantial portions of the Software.
-//
-// THE SOFTWARE IS PROVIDED "AS IS", WITHOUT WARRANTY OF ANY KIND, EXPRESS OR
-// IMPLIED, INCLUDING BUT NOT LIMITED TO THE WARRANTIES OF MERCHANTABILITY,
-// FITNESS FOR A PARTICULAR PURPOSE AND NONINFRINGEMENT. IN NO EVENT SHALL THE
-// AUTHORS OR COPYRIGHT HOLDERS BE LIABLE FOR ANY CLAIM, DAMAGES OR OTHER
-// LIABILITY, WHETHER IN AN ACTION OF CONTRACT, TORT OR OTHERWISE, ARISING FROM,
-// OUT OF OR IN CONNECTION WITH THE SOFTWARE OR THE USE OR OTHER DEALINGS IN
-// THE SOFTWARE.
-//
-
-#include "../Precompiled.h"
-
-#include "../Core/Profiler.h"
-#include "../IO/File.h"
-#include "../IO/Log.h"
-#include "../Resource/Resource.h"
-#include "../Resource/XMLElement.h"
-
-namespace Urho3D
-{
-
-Resource::Resource(Context* context) :
-    Object(context),
-    memoryUse_(0),
-    asyncLoadState_(ASYNC_DONE)
-{
-}
-
-bool Resource::Load(Deserializer& source)
-{
-    // Because BeginLoad() / EndLoad() can be called from worker threads, where profiling would be a no-op,
-    // create a type name -based profile block here
-#ifdef URHO3D_PROFILING
-    String profileBlockName("Load" + GetTypeName());
-
-    auto* profiler = GetSubsystem<Profiler>();
-    if (profiler)
-        profiler->BeginBlock(profileBlockName.CString());
-#endif
-
-    // If we are loading synchronously in a non-main thread, behave as if async loading (for example use
-    // GetTempResource() instead of GetResource() to load resource dependencies)
-    SetAsyncLoadState(Thread::IsMainThread() ? ASYNC_DONE : ASYNC_LOADING);
-    bool success = BeginLoad(source);
-    if (success)
-        success &= EndLoad();
-    SetAsyncLoadState(ASYNC_DONE);
-
-#ifdef URHO3D_PROFILING
-    if (profiler)
-        profiler->EndBlock();
-#endif
-
-    return success;
-}
-
-bool Resource::BeginLoad(Deserializer& source)
-{
-    // This always needs to be overridden by subclasses
-    return false;
-}
-
-bool Resource::EndLoad()
-{
-    // If no GPU upload step is necessary, no override is necessary
-    return true;
-}
-
-bool Resource::Save(Serializer& dest) const
-{
-    URHO3D_LOGERROR("Save not supported for " + GetTypeName());
-    return false;
-}
-
-bool Resource::LoadFile(const String& fileName)
-{
-    File file(context_);
-    return file.Open(fileName, FILE_READ) && Load(file);
-}
-
-bool Resource::SaveFile(const String& fileName) const
-{
-    File file(context_);
-    return file.Open(fileName, FILE_WRITE) && Save(file);
-}
-
-void Resource::SetName(const String& name)
-{
-    name_ = name;
-    nameHash_ = name;
-}
-
-void Resource::SetMemoryUse(unsigned size)
-{
-    memoryUse_ = size;
-}
-
-void Resource::ResetUseTimer()
-{
-    useTimer_.Reset();
-}
-
-void Resource::SetAsyncLoadState(AsyncLoadState newState)
-{
-    asyncLoadState_ = newState;
-}
-
-unsigned Resource::GetUseTimer()
-{
-    // If more references than the resource cache, return always 0 & reset the timer
-    if (Refs() > 1)
-    {
-        useTimer_.Reset();
-        return 0;
-    }
-    else
-        return useTimer_.GetMSec(false);
-}
-
-void ResourceWithMetadata::AddMetadata(const String& name, const Variant& value)
-{
-    bool exists;
-    metadata_.Insert(MakePair(StringHash(name), value), exists);
-    if (!exists)
-        metadataKeys_.Push(name);
-}
-
-void ResourceWithMetadata::RemoveMetadata(const String& name)
-{
-    metadata_.Erase(name);
-    metadataKeys_.Remove(name);
-}
-
-void ResourceWithMetadata::RemoveAllMetadata()
-{
-    metadata_.Clear();
-    metadataKeys_.Clear();
-}
-
-const Urho3D::Variant& ResourceWithMetadata::GetMetadata(const String& name) const
-{
-    const Variant* value = metadata_[name];
-    return value ? *value : Variant::EMPTY;
-}
-
-bool ResourceWithMetadata::HasMetadata() const
-{
-    return !metadata_.Empty();
-}
-
-void ResourceWithMetadata::LoadMetadataFromXML(const XMLElement& source)
-{
-    for (XMLElement elem = source.GetChild("metadata"); elem; elem = elem.GetNext("metadata"))
-        AddMetadata(elem.GetAttribute("name"), elem.GetVariant());
-}
-
-void ResourceWithMetadata::LoadMetadataFromJSON(const JSONArray& array)
-{
-    for (unsigned i = 0; i < array.Size(); i++)
-    {
-        const JSONValue& value = array.At(i);
-        AddMetadata(value.Get("name").GetString(), value.GetVariant());
-    }
-}
-
-void ResourceWithMetadata::SaveMetadataToXML(XMLElement& destination) const
-{
-    for (unsigned i = 0; i < metadataKeys_.Size(); ++i)
-    {
-        XMLElement elem = destination.CreateChild("metadata");
-        elem.SetString("name", metadataKeys_[i]);
-        elem.SetVariant(GetMetadata(metadataKeys_[i]));
-    }
-}
-
-void ResourceWithMetadata::CopyMetadata(const ResourceWithMetadata& source)
-{
-    metadata_ = source.metadata_;
-    metadataKeys_ = source.metadataKeys_;
-}
-
-}
->>>>>>> a476f0c4
+}