<<<<<<< HEAD
//
// Copyright (c) 2008-2018 the Urho3D project.
//
// Permission is hereby granted, free of charge, to any person obtaining a copy
// of this software and associated documentation files (the "Software"), to deal
// in the Software without restriction, including without limitation the rights
// to use, copy, modify, merge, publish, distribute, sublicense, and/or sell
// copies of the Software, and to permit persons to whom the Software is
// furnished to do so, subject to the following conditions:
//
// The above copyright notice and this permission notice shall be included in
// all copies or substantial portions of the Software.
//
// THE SOFTWARE IS PROVIDED "AS IS", WITHOUT WARRANTY OF ANY KIND, EXPRESS OR
// IMPLIED, INCLUDING BUT NOT LIMITED TO THE WARRANTIES OF MERCHANTABILITY,
// FITNESS FOR A PARTICULAR PURPOSE AND NONINFRINGEMENT. IN NO EVENT SHALL THE
// AUTHORS OR COPYRIGHT HOLDERS BE LIABLE FOR ANY CLAIM, DAMAGES OR OTHER
// LIABILITY, WHETHER IN AN ACTION OF CONTRACT, TORT OR OTHERWISE, ARISING FROM,
// OUT OF OR IN CONNECTION WITH THE SOFTWARE OR THE USE OR OTHER DEALINGS IN
// THE SOFTWARE.
//

#include "../Precompiled.h"

#include "../Core/Context.h"
#include "../Graphics/Camera.h"
#include "../Graphics/Material.h"
#include "../Graphics/Technique.h"
#include "../Resource/ResourceCache.h"
#include "../Scene/Scene.h"
#include "../Scene/SceneEvents.h"
#include "../Urho2D/ParticleEffect2D.h"
#include "../Urho2D/ParticleEmitter2D.h"
#include "../Urho2D/Renderer2D.h"
#include "../Urho2D/Sprite2D.h"
#include "../Urho2D/Urho2DEvents.h"

#include "../DebugNew.h"

namespace Urho3D
{

extern const char* URHO2D_CATEGORY;

ParticleEmitter2D::ParticleEmitter2D(Context* context) :
    Drawable2D(context),
    blendMode_(BLEND_ADDALPHA),
    numParticles_(0),
    emissionTime_(0.0f),
    emitParticleTime_(0.0f),
    boundingBoxMinPoint_(Vector3::ZERO),
    boundingBoxMaxPoint_(Vector3::ZERO),
    emitting_(true)
{
    sourceBatches_.Resize(1);
    sourceBatches_[0].owner_ = this;
}

ParticleEmitter2D::~ParticleEmitter2D() = default;

void ParticleEmitter2D::RegisterObject(Context* context)
{
    context->RegisterFactory<ParticleEmitter2D>(URHO2D_CATEGORY);

    URHO3D_ACCESSOR_ATTRIBUTE("Is Enabled", IsEnabled, SetEnabled, bool, true, AM_DEFAULT);
    URHO3D_COPY_BASE_ATTRIBUTES(Drawable2D);
    URHO3D_MIXED_ACCESSOR_ATTRIBUTE("Particle Effect", GetParticleEffectAttr, SetParticleEffectAttr, ResourceRef,
        ResourceRef(ParticleEffect2D::GetTypeStatic()), AM_DEFAULT);
    URHO3D_MIXED_ACCESSOR_ATTRIBUTE("Sprite ", GetSpriteAttr, SetSpriteAttr, ResourceRef, ResourceRef(Sprite2D::GetTypeStatic()),
        AM_DEFAULT);
    URHO3D_ENUM_ACCESSOR_ATTRIBUTE("Blend Mode", GetBlendMode, SetBlendMode, BlendMode, blendModeNames, BLEND_ALPHA, AM_DEFAULT);
    URHO3D_ACCESSOR_ATTRIBUTE("Is Emitting", IsEmitting, SetEmitting, bool, true, AM_DEFAULT);
}

void ParticleEmitter2D::OnSetEnabled()
{
    Drawable2D::OnSetEnabled();

    Scene* scene = GetScene();
    if (scene)
    {
        if (IsEnabledEffective())
            SubscribeToEvent(scene, E_SCENEPOSTUPDATE, URHO3D_HANDLER(ParticleEmitter2D, HandleScenePostUpdate));
        else
            UnsubscribeFromEvent(scene, E_SCENEPOSTUPDATE);
    }
}

void ParticleEmitter2D::SetEffect(ParticleEffect2D* effect)
{
    if (effect == effect_)
        return;

    effect_ = effect;
    MarkNetworkUpdate();

    if (!effect_)
        return;

    SetSprite(effect_->GetSprite());
    SetBlendMode(effect_->GetBlendMode());
    SetMaxParticles((unsigned)effect_->GetMaxParticles());

    emitParticleTime_ = 0.0f;
    emissionTime_ = effect_->GetDuration();
}

void ParticleEmitter2D::SetSprite(Sprite2D* sprite)
{
    if (sprite == sprite_)
        return;

    sprite_ = sprite;
    UpdateMaterial();

    MarkNetworkUpdate();
}

void ParticleEmitter2D::SetBlendMode(BlendMode blendMode)
{
    if (blendMode == blendMode_)
        return;

    blendMode_ = blendMode;
    UpdateMaterial();

    MarkNetworkUpdate();
}

void ParticleEmitter2D::SetMaxParticles(unsigned maxParticles)
{
    maxParticles = Max(maxParticles, 1U);

    particles_.Resize(maxParticles);
    sourceBatches_[0].vertices_.Reserve(maxParticles * 4);

    numParticles_ = Min(maxParticles, numParticles_);
}

ParticleEffect2D* ParticleEmitter2D::GetEffect() const
{
    return effect_;
}

Sprite2D* ParticleEmitter2D::GetSprite() const
{
    return sprite_;
}

void ParticleEmitter2D::SetParticleEffectAttr(const ResourceRef& value)
{
    auto* cache = GetSubsystem<ResourceCache>();
    SetEffect(cache->GetResource<ParticleEffect2D>(value.name_));
}

ResourceRef ParticleEmitter2D::GetParticleEffectAttr() const
{
    return GetResourceRef(effect_, ParticleEffect2D::GetTypeStatic());
}

void ParticleEmitter2D::SetSpriteAttr(const ResourceRef& value)
{
    Sprite2D* sprite = Sprite2D::LoadFromResourceRef(this, value);
    if (sprite)
        SetSprite(sprite);
}

void ParticleEmitter2D::SetEmitting(bool enable)
{
    if (enable != emitting_)
    {
        emitting_ = enable;
        emitParticleTime_ = 0.0f;
    }
}

ResourceRef ParticleEmitter2D::GetSpriteAttr() const
{
    return Sprite2D::SaveToResourceRef(sprite_);
}

void ParticleEmitter2D::OnSceneSet(Scene* scene)
{
    Drawable2D::OnSceneSet(scene);

    if (scene && IsEnabledEffective())
        SubscribeToEvent(scene, E_SCENEPOSTUPDATE, URHO3D_HANDLER(ParticleEmitter2D, HandleScenePostUpdate));
    else if (!scene)
        UnsubscribeFromEvent(E_SCENEPOSTUPDATE);
}

void ParticleEmitter2D::OnWorldBoundingBoxUpdate()
{
    boundingBox_.Clear();

    boundingBox_.Merge(boundingBoxMinPoint_);
    boundingBox_.Merge(boundingBoxMaxPoint_);

    worldBoundingBox_ = boundingBox_;
}

void ParticleEmitter2D::OnDrawOrderChanged()
{
    sourceBatches_[0].drawOrder_ = GetDrawOrder();
}

void ParticleEmitter2D::UpdateSourceBatches()
{
    if (!sourceBatchesDirty_)
        return;

    Vector<Vertex2D>& vertices = sourceBatches_[0].vertices_;
    vertices.Clear();

    if (!sprite_)
        return;

    Rect textureRect;
    if (!sprite_->GetTextureRectangle(textureRect))
        return;

    /*
    V1---------V2
    |         / |
    |       /   |
    |     /     |
    |   /       |
    | /         |
    V0---------V3
    */
    Vertex2D vertex0;
    Vertex2D vertex1;
    Vertex2D vertex2;
    Vertex2D vertex3;

    vertex0.uv_ = textureRect.min_;
    vertex1.uv_ = Vector2(textureRect.min_.x_, textureRect.max_.y_);
    vertex2.uv_ = textureRect.max_;
    vertex3.uv_ = Vector2(textureRect.max_.x_, textureRect.min_.y_);

    for (unsigned i = 0; i < numParticles_; ++i)
    {
        Particle2D& p = particles_[i];

        float rotation = -p.rotation_;
        float c = Cos(rotation);
        float s = Sin(rotation);
        float add = (c + s) * p.size_ * 0.5f;
        float sub = (c - s) * p.size_ * 0.5f;

        vertex0.position_ = Vector3(p.position_.x_ - sub, p.position_.y_ - add, p.position_.z_);
        vertex1.position_ = Vector3(p.position_.x_ - add, p.position_.y_ + sub, p.position_.z_);
        vertex2.position_ = Vector3(p.position_.x_ + sub, p.position_.y_ + add, p.position_.z_);
        vertex3.position_ = Vector3(p.position_.x_ + add, p.position_.y_ - sub, p.position_.z_);

        vertex0.color_ = vertex1.color_ = vertex2.color_ = vertex3.color_ = p.color_.ToUInt();

        vertices.Push(vertex0);
        vertices.Push(vertex1);
        vertices.Push(vertex2);
        vertices.Push(vertex3);
    }

    sourceBatchesDirty_ = false;
}

void ParticleEmitter2D::UpdateMaterial()
{
    if (sprite_ && renderer_)
        sourceBatches_[0].material_ = renderer_->GetMaterial(sprite_->GetTexture(), blendMode_);
    else
        sourceBatches_[0].material_ = nullptr;
}

void ParticleEmitter2D::HandleScenePostUpdate(StringHash eventType, VariantMap& eventData)
{
    using namespace ScenePostUpdate;
    bool hasParticles = numParticles_ > 0;
    bool emitting = emissionTime_ > 0.0f;
    float timeStep = eventData[P_TIMESTEP].GetFloat();
    Update(timeStep);

    if (emitting && emissionTime_ == 0.0f)
    {
        // Make a weak pointer to self to check for destruction during event handling
        WeakPtr<ParticleEmitter2D> self(this);
        using namespace ParticlesDuration;

        VariantMap& eventData = GetEventDataMap();
        eventData[P_NODE] = node_;
        eventData[P_EFFECT] = effect_;
        SendEvent(E_PARTICLESDURATION, eventData); // Emitting particles stopped

        if (self.Expired())
            return;
    }
    if (hasParticles && numParticles_ == 0)
    {
        using namespace ParticlesEnd;

        VariantMap& eventData = GetEventDataMap();
        eventData[P_NODE] = node_;
        eventData[P_EFFECT] = effect_;

        SendEvent(E_PARTICLESEND, eventData);      // All particles over
    }
}

void ParticleEmitter2D::Update(float timeStep)
{
    if (!effect_)
        return;

    Vector3 worldPosition = GetNode()->GetWorldPosition();
    float worldScale = GetNode()->GetWorldScale().x_ * PIXEL_SIZE;

    boundingBoxMinPoint_ = Vector3(M_INFINITY, M_INFINITY, M_INFINITY);
    boundingBoxMaxPoint_ = Vector3(-M_INFINITY, -M_INFINITY, -M_INFINITY);

    unsigned particleIndex = 0;
    while (particleIndex < numParticles_)
    {
        Particle2D& particle = particles_[particleIndex];
        if (particle.timeToLive_ > 0.0f)
        {
            UpdateParticle(particle, timeStep, worldPosition, worldScale);
            ++particleIndex;
        }
        else
        {
            if (particleIndex != numParticles_ - 1)
                particles_[particleIndex] = particles_[numParticles_ - 1];
            --numParticles_;
        }
    }

    if (emitting_ && emissionTime_ > 0.0f)
    {
        float worldAngle = GetNode()->GetWorldRotation().RollAngle();

        float timeBetweenParticles = effect_->GetParticleLifeSpan() / particles_.Size();
        emitParticleTime_ += timeStep;

        while (emitParticleTime_ > 0.0f)
        {
            if (EmitParticle(worldPosition, worldAngle, worldScale))
                UpdateParticle(particles_[numParticles_ - 1], emitParticleTime_, worldPosition, worldScale);

            emitParticleTime_ -= timeBetweenParticles;
        }

        if (emissionTime_ > 0.0f)
            emissionTime_ = Max(0.0f, emissionTime_ - timeStep);
    }

    sourceBatchesDirty_ = true;

    OnMarkedDirty(node_);
}

bool ParticleEmitter2D::EmitParticle(const Vector3& worldPosition, float worldAngle, float worldScale)
{
    if (numParticles_ >= (unsigned)effect_->GetMaxParticles() || numParticles_ >= particles_.Size())
        return false;

    float lifespan = effect_->GetParticleLifeSpan() + effect_->GetParticleLifespanVariance() * Random(-1.0f, 1.0f);
    if (lifespan <= 0.0f)
        return false;

    float invLifespan = 1.0f / lifespan;

    Particle2D& particle = particles_[numParticles_++];
    particle.timeToLive_ = lifespan;

    particle.position_.x_ = worldPosition.x_ + worldScale * effect_->GetSourcePositionVariance().x_ * Random(-1.0f, 1.0f);
    particle.position_.y_ = worldPosition.y_ + worldScale * effect_->GetSourcePositionVariance().y_ * Random(-1.0f, 1.0f);
    particle.position_.z_ = worldPosition.z_;
    particle.startPos_.x_ = worldPosition.x_;
    particle.startPos_.y_ = worldPosition.y_;

    float angle = worldAngle + effect_->GetAngle() + effect_->GetAngleVariance() * Random(-1.0f, 1.0f);
    float speed = worldScale * (effect_->GetSpeed() + effect_->GetSpeedVariance() * Random(-1.0f, 1.0f));
    particle.velocity_.x_ = speed * Cos(angle);
    particle.velocity_.y_ = speed * Sin(angle);

    float maxRadius = Max(0.0f, worldScale * (effect_->GetMaxRadius() + effect_->GetMaxRadiusVariance() * Random(-1.0f, 1.0f)));
    float minRadius = Max(0.0f, worldScale * (effect_->GetMinRadius() + effect_->GetMinRadiusVariance() * Random(-1.0f, 1.0f)));
    particle.emitRadius_ = maxRadius;
    particle.emitRadiusDelta_ = (minRadius - maxRadius) * invLifespan;
    particle.emitRotation_ = worldAngle + effect_->GetAngle() + effect_->GetAngleVariance() * Random(-1.0f, 1.0f);
    particle.emitRotationDelta_ = effect_->GetRotatePerSecond() + effect_->GetRotatePerSecondVariance() * Random(-1.0f, 1.0f);
    particle.radialAcceleration_ =
        worldScale * (effect_->GetRadialAcceleration() + effect_->GetRadialAccelVariance() * Random(-1.0f, 1.0f));
    particle.tangentialAcceleration_ =
        worldScale * (effect_->GetTangentialAcceleration() + effect_->GetTangentialAccelVariance() * Random(-1.0f, 1.0f));

    float startSize =
        worldScale * Max(0.1f, effect_->GetStartParticleSize() + effect_->GetStartParticleSizeVariance() * Random(-1.0f, 1.0f));
    float finishSize =
        worldScale * Max(0.1f, effect_->GetFinishParticleSize() + effect_->GetFinishParticleSizeVariance() * Random(-1.0f, 1.0f));
    particle.size_ = startSize;
    particle.sizeDelta_ = (finishSize - startSize) * invLifespan;

    particle.color_ = effect_->GetStartColor() + effect_->GetStartColorVariance() * Random(-1.0f, 1.0f);
    Color endColor = effect_->GetFinishColor() + effect_->GetFinishColorVariance() * Random(-1.0f, 1.0f);
    particle.colorDelta_ = (endColor - particle.color_) * invLifespan;

    particle.rotation_ = worldAngle + effect_->GetRotationStart() + effect_->GetRotationStartVariance() * Random(-1.0f, 1.0f);
    float endRotation = worldAngle + effect_->GetRotationEnd() + effect_->GetRotationEndVariance() * Random(-1.0f, 1.0f);
    particle.rotationDelta_ = (endRotation - particle.rotation_) * invLifespan;

    return true;
}

void ParticleEmitter2D::UpdateParticle(Particle2D& particle, float timeStep, const Vector3& worldPosition, float worldScale)
{
    if (timeStep > particle.timeToLive_)
        timeStep = particle.timeToLive_;

    particle.timeToLive_ -= timeStep;

    if (effect_->GetEmitterType() == EMITTER_TYPE_RADIAL)
    {
        particle.emitRotation_ += particle.emitRotationDelta_ * timeStep;
        particle.emitRadius_ += particle.emitRadiusDelta_ * timeStep;

        particle.position_.x_ = particle.startPos_.x_ - Cos(particle.emitRotation_) * particle.emitRadius_;
        particle.position_.y_ = particle.startPos_.y_ + Sin(particle.emitRotation_) * particle.emitRadius_;
    }
    else
    {
        float distanceX = particle.position_.x_ - particle.startPos_.x_;
        float distanceY = particle.position_.y_ - particle.startPos_.y_;

        float distanceScalar = Vector2(distanceX, distanceY).Length();
        if (distanceScalar < 0.0001f)
            distanceScalar = 0.0001f;

        float radialX = distanceX / distanceScalar;
        float radialY = distanceY / distanceScalar;

        float tangentialX = radialX;
        float tangentialY = radialY;

        radialX *= particle.radialAcceleration_;
        radialY *= particle.radialAcceleration_;

        float newY = tangentialX;
        tangentialX = -tangentialY * particle.tangentialAcceleration_;
        tangentialY = newY * particle.tangentialAcceleration_;

        particle.velocity_.x_ += (effect_->GetGravity().x_ * worldScale + radialX - tangentialX) * timeStep;
        particle.velocity_.y_ -= (effect_->GetGravity().y_ * worldScale - radialY + tangentialY) * timeStep;
        particle.position_.x_ += particle.velocity_.x_ * timeStep;
        particle.position_.y_ += particle.velocity_.y_ * timeStep;
    }

    particle.size_ += particle.sizeDelta_ * timeStep;
    particle.rotation_ += particle.rotationDelta_ * timeStep;
    particle.color_ += particle.colorDelta_ * timeStep;

    float halfSize = particle.size_ * 0.5f;
    boundingBoxMinPoint_.x_ = Min(boundingBoxMinPoint_.x_, particle.position_.x_ - halfSize);
    boundingBoxMinPoint_.y_ = Min(boundingBoxMinPoint_.y_, particle.position_.y_ - halfSize);
    boundingBoxMinPoint_.z_ = Min(boundingBoxMinPoint_.z_, particle.position_.z_);
    boundingBoxMaxPoint_.x_ = Max(boundingBoxMaxPoint_.x_, particle.position_.x_ + halfSize);
    boundingBoxMaxPoint_.y_ = Max(boundingBoxMaxPoint_.y_, particle.position_.y_ + halfSize);
    boundingBoxMaxPoint_.z_ = Max(boundingBoxMaxPoint_.z_, particle.position_.z_);
}

}
=======
//
// Copyright (c) 2008-2019 the Urho3D project.
//
// Permission is hereby granted, free of charge, to any person obtaining a copy
// of this software and associated documentation files (the "Software"), to deal
// in the Software without restriction, including without limitation the rights
// to use, copy, modify, merge, publish, distribute, sublicense, and/or sell
// copies of the Software, and to permit persons to whom the Software is
// furnished to do so, subject to the following conditions:
//
// The above copyright notice and this permission notice shall be included in
// all copies or substantial portions of the Software.
//
// THE SOFTWARE IS PROVIDED "AS IS", WITHOUT WARRANTY OF ANY KIND, EXPRESS OR
// IMPLIED, INCLUDING BUT NOT LIMITED TO THE WARRANTIES OF MERCHANTABILITY,
// FITNESS FOR A PARTICULAR PURPOSE AND NONINFRINGEMENT. IN NO EVENT SHALL THE
// AUTHORS OR COPYRIGHT HOLDERS BE LIABLE FOR ANY CLAIM, DAMAGES OR OTHER
// LIABILITY, WHETHER IN AN ACTION OF CONTRACT, TORT OR OTHERWISE, ARISING FROM,
// OUT OF OR IN CONNECTION WITH THE SOFTWARE OR THE USE OR OTHER DEALINGS IN
// THE SOFTWARE.
//

#include "../Precompiled.h"

#include "../Core/Context.h"
#include "../Graphics/Camera.h"
#include "../Graphics/Material.h"
#include "../Resource/ResourceCache.h"
#include "../Scene/Scene.h"
#include "../Scene/SceneEvents.h"
#include "../Urho2D/ParticleEffect2D.h"
#include "../Urho2D/ParticleEmitter2D.h"
#include "../Urho2D/Renderer2D.h"
#include "../Urho2D/Sprite2D.h"
#include "../Urho2D/Urho2DEvents.h"

#include "../DebugNew.h"

namespace Urho3D
{

extern const char* URHO2D_CATEGORY;
extern const char* blendModeNames[];

ParticleEmitter2D::ParticleEmitter2D(Context* context) :
    Drawable2D(context),
    blendMode_(BLEND_ADDALPHA),
    numParticles_(0),
    emissionTime_(0.0f),
    emitParticleTime_(0.0f),
    boundingBoxMinPoint_(Vector3::ZERO),
    boundingBoxMaxPoint_(Vector3::ZERO),
    emitting_(true)
{
    sourceBatches_.Resize(1);
    sourceBatches_[0].owner_ = this;
}

ParticleEmitter2D::~ParticleEmitter2D() = default;

void ParticleEmitter2D::RegisterObject(Context* context)
{
    context->RegisterFactory<ParticleEmitter2D>(URHO2D_CATEGORY);

    URHO3D_ACCESSOR_ATTRIBUTE("Is Enabled", IsEnabled, SetEnabled, bool, true, AM_DEFAULT);
    URHO3D_COPY_BASE_ATTRIBUTES(Drawable2D);
    URHO3D_MIXED_ACCESSOR_ATTRIBUTE("Particle Effect", GetParticleEffectAttr, SetParticleEffectAttr, ResourceRef,
        ResourceRef(ParticleEffect2D::GetTypeStatic()), AM_DEFAULT);
    URHO3D_MIXED_ACCESSOR_ATTRIBUTE("Sprite ", GetSpriteAttr, SetSpriteAttr, ResourceRef, ResourceRef(Sprite2D::GetTypeStatic()),
        AM_DEFAULT);
    URHO3D_ENUM_ACCESSOR_ATTRIBUTE("Blend Mode", GetBlendMode, SetBlendMode, BlendMode, blendModeNames, BLEND_ALPHA, AM_DEFAULT);
    URHO3D_ACCESSOR_ATTRIBUTE("Is Emitting", IsEmitting, SetEmitting, bool, true, AM_DEFAULT);
}

void ParticleEmitter2D::OnSetEnabled()
{
    Drawable2D::OnSetEnabled();

    Scene* scene = GetScene();
    if (scene)
    {
        if (IsEnabledEffective())
            SubscribeToEvent(scene, E_SCENEPOSTUPDATE, URHO3D_HANDLER(ParticleEmitter2D, HandleScenePostUpdate));
        else
            UnsubscribeFromEvent(scene, E_SCENEPOSTUPDATE);
    }
}

void ParticleEmitter2D::SetEffect(ParticleEffect2D* effect)
{
    if (effect == effect_)
        return;

    effect_ = effect;
    MarkNetworkUpdate();

    if (!effect_)
        return;

    SetSprite(effect_->GetSprite());
    SetBlendMode(effect_->GetBlendMode());
    SetMaxParticles((unsigned)effect_->GetMaxParticles());

    emitParticleTime_ = 0.0f;
    emissionTime_ = effect_->GetDuration();
}

void ParticleEmitter2D::SetSprite(Sprite2D* sprite)
{
    if (sprite == sprite_)
        return;

    sprite_ = sprite;
    UpdateMaterial();

    MarkNetworkUpdate();
}

void ParticleEmitter2D::SetBlendMode(BlendMode blendMode)
{
    if (blendMode == blendMode_)
        return;

    blendMode_ = blendMode;
    UpdateMaterial();

    MarkNetworkUpdate();
}

void ParticleEmitter2D::SetMaxParticles(unsigned maxParticles)
{
    maxParticles = Max(maxParticles, 1U);

    particles_.Resize(maxParticles);
    sourceBatches_[0].vertices_.Reserve(maxParticles * 4);

    numParticles_ = Min(maxParticles, numParticles_);
}

ParticleEffect2D* ParticleEmitter2D::GetEffect() const
{
    return effect_;
}

Sprite2D* ParticleEmitter2D::GetSprite() const
{
    return sprite_;
}

void ParticleEmitter2D::SetParticleEffectAttr(const ResourceRef& value)
{
    auto* cache = GetSubsystem<ResourceCache>();
    SetEffect(cache->GetResource<ParticleEffect2D>(value.name_));
}

ResourceRef ParticleEmitter2D::GetParticleEffectAttr() const
{
    return GetResourceRef(effect_, ParticleEffect2D::GetTypeStatic());
}

void ParticleEmitter2D::SetSpriteAttr(const ResourceRef& value)
{
    Sprite2D* sprite = Sprite2D::LoadFromResourceRef(this, value);
    if (sprite)
        SetSprite(sprite);
}

void ParticleEmitter2D::SetEmitting(bool enable)
{
    if (enable != emitting_)
    {
        emitting_ = enable;
        emitParticleTime_ = 0.0f;
    }
}

ResourceRef ParticleEmitter2D::GetSpriteAttr() const
{
    return Sprite2D::SaveToResourceRef(sprite_);
}

void ParticleEmitter2D::OnSceneSet(Scene* scene)
{
    Drawable2D::OnSceneSet(scene);

    if (scene && IsEnabledEffective())
        SubscribeToEvent(scene, E_SCENEPOSTUPDATE, URHO3D_HANDLER(ParticleEmitter2D, HandleScenePostUpdate));
    else if (!scene)
        UnsubscribeFromEvent(E_SCENEPOSTUPDATE);
}

void ParticleEmitter2D::OnWorldBoundingBoxUpdate()
{
    boundingBox_.Clear();

    boundingBox_.Merge(boundingBoxMinPoint_);
    boundingBox_.Merge(boundingBoxMaxPoint_);

    worldBoundingBox_ = boundingBox_;
}

void ParticleEmitter2D::OnDrawOrderChanged()
{
    sourceBatches_[0].drawOrder_ = GetDrawOrder();
}

void ParticleEmitter2D::UpdateSourceBatches()
{
    if (!sourceBatchesDirty_)
        return;

    Vector<Vertex2D>& vertices = sourceBatches_[0].vertices_;
    vertices.Clear();

    if (!sprite_)
        return;

    Rect textureRect;
    if (!sprite_->GetTextureRectangle(textureRect))
        return;

    /*
    V1---------V2
    |         / |
    |       /   |
    |     /     |
    |   /       |
    | /         |
    V0---------V3
    */
    Vertex2D vertex0;
    Vertex2D vertex1;
    Vertex2D vertex2;
    Vertex2D vertex3;

    vertex0.uv_ = textureRect.min_;
    vertex1.uv_ = Vector2(textureRect.min_.x_, textureRect.max_.y_);
    vertex2.uv_ = textureRect.max_;
    vertex3.uv_ = Vector2(textureRect.max_.x_, textureRect.min_.y_);

    for (unsigned i = 0; i < numParticles_; ++i)
    {
        Particle2D& p = particles_[i];

        float rotation = -p.rotation_;
        float c = Cos(rotation);
        float s = Sin(rotation);
        float add = (c + s) * p.size_ * 0.5f;
        float sub = (c - s) * p.size_ * 0.5f;

        vertex0.position_ = Vector3(p.position_.x_ - sub, p.position_.y_ - add, p.position_.z_);
        vertex1.position_ = Vector3(p.position_.x_ - add, p.position_.y_ + sub, p.position_.z_);
        vertex2.position_ = Vector3(p.position_.x_ + sub, p.position_.y_ + add, p.position_.z_);
        vertex3.position_ = Vector3(p.position_.x_ + add, p.position_.y_ - sub, p.position_.z_);

        vertex0.color_ = vertex1.color_ = vertex2.color_ = vertex3.color_ = p.color_.ToUInt();

        vertices.Push(vertex0);
        vertices.Push(vertex1);
        vertices.Push(vertex2);
        vertices.Push(vertex3);
    }

    sourceBatchesDirty_ = false;
}

void ParticleEmitter2D::UpdateMaterial()
{
    if (sprite_ && renderer_)
        sourceBatches_[0].material_ = renderer_->GetMaterial(sprite_->GetTexture(), blendMode_);
    else
        sourceBatches_[0].material_ = nullptr;
}

void ParticleEmitter2D::HandleScenePostUpdate(StringHash eventType, VariantMap& eventData)
{
    using namespace ScenePostUpdate;
    bool hasParticles = numParticles_ > 0;
    bool emitting = emissionTime_ > 0.0f;
    float timeStep = eventData[P_TIMESTEP].GetFloat();
    Update(timeStep);

    if (emitting && emissionTime_ == 0.0f)
    {
        // Make a weak pointer to self to check for destruction during event handling
        WeakPtr<ParticleEmitter2D> self(this);
        using namespace ParticlesDuration;

        VariantMap& eventData = GetEventDataMap();
        eventData[P_NODE] = node_;
        eventData[P_EFFECT] = effect_;
        SendEvent(E_PARTICLESDURATION, eventData); // Emitting particles stopped

        if (self.Expired())
            return;
    }
    if (hasParticles && numParticles_ == 0)
    {
        using namespace ParticlesEnd;

        VariantMap& eventData = GetEventDataMap();
        eventData[P_NODE] = node_;
        eventData[P_EFFECT] = effect_;

        SendEvent(E_PARTICLESEND, eventData);      // All particles over
    }
}

void ParticleEmitter2D::Update(float timeStep)
{
    if (!effect_)
        return;

    Vector3 worldPosition = GetNode()->GetWorldPosition();
    float worldScale = GetNode()->GetWorldScale().x_ * PIXEL_SIZE;

    boundingBoxMinPoint_ = Vector3(M_INFINITY, M_INFINITY, M_INFINITY);
    boundingBoxMaxPoint_ = Vector3(-M_INFINITY, -M_INFINITY, -M_INFINITY);

    unsigned particleIndex = 0;
    while (particleIndex < numParticles_)
    {
        Particle2D& particle = particles_[particleIndex];
        if (particle.timeToLive_ > 0.0f)
        {
            UpdateParticle(particle, timeStep, worldPosition, worldScale);
            ++particleIndex;
        }
        else
        {
            if (particleIndex != numParticles_ - 1)
                particles_[particleIndex] = particles_[numParticles_ - 1];
            --numParticles_;
        }
    }

    if (emitting_ && emissionTime_ > 0.0f)
    {
        float worldAngle = GetNode()->GetWorldRotation().RollAngle();

        float timeBetweenParticles = effect_->GetParticleLifeSpan() / particles_.Size();
        emitParticleTime_ += timeStep;

        while (emitParticleTime_ > 0.0f)
        {
            if (EmitParticle(worldPosition, worldAngle, worldScale))
                UpdateParticle(particles_[numParticles_ - 1], emitParticleTime_, worldPosition, worldScale);

            emitParticleTime_ -= timeBetweenParticles;
        }

        if (emissionTime_ > 0.0f)
            emissionTime_ = Max(0.0f, emissionTime_ - timeStep);
    }

    sourceBatchesDirty_ = true;

    OnMarkedDirty(node_);
}

bool ParticleEmitter2D::EmitParticle(const Vector3& worldPosition, float worldAngle, float worldScale)
{
    if (numParticles_ >= (unsigned)effect_->GetMaxParticles() || numParticles_ >= particles_.Size())
        return false;

    float lifespan = effect_->GetParticleLifeSpan() + effect_->GetParticleLifespanVariance() * Random(-1.0f, 1.0f);
    if (lifespan <= 0.0f)
        return false;

    float invLifespan = 1.0f / lifespan;

    Particle2D& particle = particles_[numParticles_++];
    particle.timeToLive_ = lifespan;

    particle.position_.x_ = worldPosition.x_ + worldScale * effect_->GetSourcePositionVariance().x_ * Random(-1.0f, 1.0f);
    particle.position_.y_ = worldPosition.y_ + worldScale * effect_->GetSourcePositionVariance().y_ * Random(-1.0f, 1.0f);
    particle.position_.z_ = worldPosition.z_;
    particle.startPos_.x_ = worldPosition.x_;
    particle.startPos_.y_ = worldPosition.y_;

    float angle = worldAngle + effect_->GetAngle() + effect_->GetAngleVariance() * Random(-1.0f, 1.0f);
    float speed = worldScale * (effect_->GetSpeed() + effect_->GetSpeedVariance() * Random(-1.0f, 1.0f));
    particle.velocity_.x_ = speed * Cos(angle);
    particle.velocity_.y_ = speed * Sin(angle);

    float maxRadius = Max(0.0f, worldScale * (effect_->GetMaxRadius() + effect_->GetMaxRadiusVariance() * Random(-1.0f, 1.0f)));
    float minRadius = Max(0.0f, worldScale * (effect_->GetMinRadius() + effect_->GetMinRadiusVariance() * Random(-1.0f, 1.0f)));
    particle.emitRadius_ = maxRadius;
    particle.emitRadiusDelta_ = (minRadius - maxRadius) * invLifespan;
    particle.emitRotation_ = worldAngle + effect_->GetAngle() + effect_->GetAngleVariance() * Random(-1.0f, 1.0f);
    particle.emitRotationDelta_ = effect_->GetRotatePerSecond() + effect_->GetRotatePerSecondVariance() * Random(-1.0f, 1.0f);
    particle.radialAcceleration_ =
        worldScale * (effect_->GetRadialAcceleration() + effect_->GetRadialAccelVariance() * Random(-1.0f, 1.0f));
    particle.tangentialAcceleration_ =
        worldScale * (effect_->GetTangentialAcceleration() + effect_->GetTangentialAccelVariance() * Random(-1.0f, 1.0f));

    float startSize =
        worldScale * Max(0.1f, effect_->GetStartParticleSize() + effect_->GetStartParticleSizeVariance() * Random(-1.0f, 1.0f));
    float finishSize =
        worldScale * Max(0.1f, effect_->GetFinishParticleSize() + effect_->GetFinishParticleSizeVariance() * Random(-1.0f, 1.0f));
    particle.size_ = startSize;
    particle.sizeDelta_ = (finishSize - startSize) * invLifespan;

    particle.color_ = effect_->GetStartColor() + effect_->GetStartColorVariance() * Random(-1.0f, 1.0f);
    Color endColor = effect_->GetFinishColor() + effect_->GetFinishColorVariance() * Random(-1.0f, 1.0f);
    particle.colorDelta_ = (endColor - particle.color_) * invLifespan;

    particle.rotation_ = worldAngle + effect_->GetRotationStart() + effect_->GetRotationStartVariance() * Random(-1.0f, 1.0f);
    float endRotation = worldAngle + effect_->GetRotationEnd() + effect_->GetRotationEndVariance() * Random(-1.0f, 1.0f);
    particle.rotationDelta_ = (endRotation - particle.rotation_) * invLifespan;

    return true;
}

void ParticleEmitter2D::UpdateParticle(Particle2D& particle, float timeStep, const Vector3& worldPosition, float worldScale)
{
    if (timeStep > particle.timeToLive_)
        timeStep = particle.timeToLive_;

    particle.timeToLive_ -= timeStep;

    if (effect_->GetEmitterType() == EMITTER_TYPE_RADIAL)
    {
        particle.emitRotation_ += particle.emitRotationDelta_ * timeStep;
        particle.emitRadius_ += particle.emitRadiusDelta_ * timeStep;

        particle.position_.x_ = particle.startPos_.x_ - Cos(particle.emitRotation_) * particle.emitRadius_;
        particle.position_.y_ = particle.startPos_.y_ + Sin(particle.emitRotation_) * particle.emitRadius_;
    }
    else
    {
        float distanceX = particle.position_.x_ - particle.startPos_.x_;
        float distanceY = particle.position_.y_ - particle.startPos_.y_;

        float distanceScalar = Vector2(distanceX, distanceY).Length();
        if (distanceScalar < 0.0001f)
            distanceScalar = 0.0001f;

        float radialX = distanceX / distanceScalar;
        float radialY = distanceY / distanceScalar;

        float tangentialX = radialX;
        float tangentialY = radialY;

        radialX *= particle.radialAcceleration_;
        radialY *= particle.radialAcceleration_;

        float newY = tangentialX;
        tangentialX = -tangentialY * particle.tangentialAcceleration_;
        tangentialY = newY * particle.tangentialAcceleration_;

        particle.velocity_.x_ += (effect_->GetGravity().x_ * worldScale + radialX - tangentialX) * timeStep;
        particle.velocity_.y_ -= (effect_->GetGravity().y_ * worldScale - radialY + tangentialY) * timeStep;
        particle.position_.x_ += particle.velocity_.x_ * timeStep;
        particle.position_.y_ += particle.velocity_.y_ * timeStep;
    }

    particle.size_ += particle.sizeDelta_ * timeStep;
    particle.rotation_ += particle.rotationDelta_ * timeStep;
    particle.color_ += particle.colorDelta_ * timeStep;

    float halfSize = particle.size_ * 0.5f;
    boundingBoxMinPoint_.x_ = Min(boundingBoxMinPoint_.x_, particle.position_.x_ - halfSize);
    boundingBoxMinPoint_.y_ = Min(boundingBoxMinPoint_.y_, particle.position_.y_ - halfSize);
    boundingBoxMinPoint_.z_ = Min(boundingBoxMinPoint_.z_, particle.position_.z_);
    boundingBoxMaxPoint_.x_ = Max(boundingBoxMaxPoint_.x_, particle.position_.x_ + halfSize);
    boundingBoxMaxPoint_.y_ = Max(boundingBoxMaxPoint_.y_, particle.position_.y_ + halfSize);
    boundingBoxMaxPoint_.z_ = Max(boundingBoxMaxPoint_.z_, particle.position_.z_);
}

}
>>>>>>> a476f0c4
<|MERGE_RESOLUTION|>--- conflicted
+++ resolved
@@ -1,476 +1,3 @@
-<<<<<<< HEAD
-//
-// Copyright (c) 2008-2018 the Urho3D project.
-//
-// Permission is hereby granted, free of charge, to any person obtaining a copy
-// of this software and associated documentation files (the "Software"), to deal
-// in the Software without restriction, including without limitation the rights
-// to use, copy, modify, merge, publish, distribute, sublicense, and/or sell
-// copies of the Software, and to permit persons to whom the Software is
-// furnished to do so, subject to the following conditions:
-//
-// The above copyright notice and this permission notice shall be included in
-// all copies or substantial portions of the Software.
-//
-// THE SOFTWARE IS PROVIDED "AS IS", WITHOUT WARRANTY OF ANY KIND, EXPRESS OR
-// IMPLIED, INCLUDING BUT NOT LIMITED TO THE WARRANTIES OF MERCHANTABILITY,
-// FITNESS FOR A PARTICULAR PURPOSE AND NONINFRINGEMENT. IN NO EVENT SHALL THE
-// AUTHORS OR COPYRIGHT HOLDERS BE LIABLE FOR ANY CLAIM, DAMAGES OR OTHER
-// LIABILITY, WHETHER IN AN ACTION OF CONTRACT, TORT OR OTHERWISE, ARISING FROM,
-// OUT OF OR IN CONNECTION WITH THE SOFTWARE OR THE USE OR OTHER DEALINGS IN
-// THE SOFTWARE.
-//
-
-#include "../Precompiled.h"
-
-#include "../Core/Context.h"
-#include "../Graphics/Camera.h"
-#include "../Graphics/Material.h"
-#include "../Graphics/Technique.h"
-#include "../Resource/ResourceCache.h"
-#include "../Scene/Scene.h"
-#include "../Scene/SceneEvents.h"
-#include "../Urho2D/ParticleEffect2D.h"
-#include "../Urho2D/ParticleEmitter2D.h"
-#include "../Urho2D/Renderer2D.h"
-#include "../Urho2D/Sprite2D.h"
-#include "../Urho2D/Urho2DEvents.h"
-
-#include "../DebugNew.h"
-
-namespace Urho3D
-{
-
-extern const char* URHO2D_CATEGORY;
-
-ParticleEmitter2D::ParticleEmitter2D(Context* context) :
-    Drawable2D(context),
-    blendMode_(BLEND_ADDALPHA),
-    numParticles_(0),
-    emissionTime_(0.0f),
-    emitParticleTime_(0.0f),
-    boundingBoxMinPoint_(Vector3::ZERO),
-    boundingBoxMaxPoint_(Vector3::ZERO),
-    emitting_(true)
-{
-    sourceBatches_.Resize(1);
-    sourceBatches_[0].owner_ = this;
-}
-
-ParticleEmitter2D::~ParticleEmitter2D() = default;
-
-void ParticleEmitter2D::RegisterObject(Context* context)
-{
-    context->RegisterFactory<ParticleEmitter2D>(URHO2D_CATEGORY);
-
-    URHO3D_ACCESSOR_ATTRIBUTE("Is Enabled", IsEnabled, SetEnabled, bool, true, AM_DEFAULT);
-    URHO3D_COPY_BASE_ATTRIBUTES(Drawable2D);
-    URHO3D_MIXED_ACCESSOR_ATTRIBUTE("Particle Effect", GetParticleEffectAttr, SetParticleEffectAttr, ResourceRef,
-        ResourceRef(ParticleEffect2D::GetTypeStatic()), AM_DEFAULT);
-    URHO3D_MIXED_ACCESSOR_ATTRIBUTE("Sprite ", GetSpriteAttr, SetSpriteAttr, ResourceRef, ResourceRef(Sprite2D::GetTypeStatic()),
-        AM_DEFAULT);
-    URHO3D_ENUM_ACCESSOR_ATTRIBUTE("Blend Mode", GetBlendMode, SetBlendMode, BlendMode, blendModeNames, BLEND_ALPHA, AM_DEFAULT);
-    URHO3D_ACCESSOR_ATTRIBUTE("Is Emitting", IsEmitting, SetEmitting, bool, true, AM_DEFAULT);
-}
-
-void ParticleEmitter2D::OnSetEnabled()
-{
-    Drawable2D::OnSetEnabled();
-
-    Scene* scene = GetScene();
-    if (scene)
-    {
-        if (IsEnabledEffective())
-            SubscribeToEvent(scene, E_SCENEPOSTUPDATE, URHO3D_HANDLER(ParticleEmitter2D, HandleScenePostUpdate));
-        else
-            UnsubscribeFromEvent(scene, E_SCENEPOSTUPDATE);
-    }
-}
-
-void ParticleEmitter2D::SetEffect(ParticleEffect2D* effect)
-{
-    if (effect == effect_)
-        return;
-
-    effect_ = effect;
-    MarkNetworkUpdate();
-
-    if (!effect_)
-        return;
-
-    SetSprite(effect_->GetSprite());
-    SetBlendMode(effect_->GetBlendMode());
-    SetMaxParticles((unsigned)effect_->GetMaxParticles());
-
-    emitParticleTime_ = 0.0f;
-    emissionTime_ = effect_->GetDuration();
-}
-
-void ParticleEmitter2D::SetSprite(Sprite2D* sprite)
-{
-    if (sprite == sprite_)
-        return;
-
-    sprite_ = sprite;
-    UpdateMaterial();
-
-    MarkNetworkUpdate();
-}
-
-void ParticleEmitter2D::SetBlendMode(BlendMode blendMode)
-{
-    if (blendMode == blendMode_)
-        return;
-
-    blendMode_ = blendMode;
-    UpdateMaterial();
-
-    MarkNetworkUpdate();
-}
-
-void ParticleEmitter2D::SetMaxParticles(unsigned maxParticles)
-{
-    maxParticles = Max(maxParticles, 1U);
-
-    particles_.Resize(maxParticles);
-    sourceBatches_[0].vertices_.Reserve(maxParticles * 4);
-
-    numParticles_ = Min(maxParticles, numParticles_);
-}
-
-ParticleEffect2D* ParticleEmitter2D::GetEffect() const
-{
-    return effect_;
-}
-
-Sprite2D* ParticleEmitter2D::GetSprite() const
-{
-    return sprite_;
-}
-
-void ParticleEmitter2D::SetParticleEffectAttr(const ResourceRef& value)
-{
-    auto* cache = GetSubsystem<ResourceCache>();
-    SetEffect(cache->GetResource<ParticleEffect2D>(value.name_));
-}
-
-ResourceRef ParticleEmitter2D::GetParticleEffectAttr() const
-{
-    return GetResourceRef(effect_, ParticleEffect2D::GetTypeStatic());
-}
-
-void ParticleEmitter2D::SetSpriteAttr(const ResourceRef& value)
-{
-    Sprite2D* sprite = Sprite2D::LoadFromResourceRef(this, value);
-    if (sprite)
-        SetSprite(sprite);
-}
-
-void ParticleEmitter2D::SetEmitting(bool enable)
-{
-    if (enable != emitting_)
-    {
-        emitting_ = enable;
-        emitParticleTime_ = 0.0f;
-    }
-}
-
-ResourceRef ParticleEmitter2D::GetSpriteAttr() const
-{
-    return Sprite2D::SaveToResourceRef(sprite_);
-}
-
-void ParticleEmitter2D::OnSceneSet(Scene* scene)
-{
-    Drawable2D::OnSceneSet(scene);
-
-    if (scene && IsEnabledEffective())
-        SubscribeToEvent(scene, E_SCENEPOSTUPDATE, URHO3D_HANDLER(ParticleEmitter2D, HandleScenePostUpdate));
-    else if (!scene)
-        UnsubscribeFromEvent(E_SCENEPOSTUPDATE);
-}
-
-void ParticleEmitter2D::OnWorldBoundingBoxUpdate()
-{
-    boundingBox_.Clear();
-
-    boundingBox_.Merge(boundingBoxMinPoint_);
-    boundingBox_.Merge(boundingBoxMaxPoint_);
-
-    worldBoundingBox_ = boundingBox_;
-}
-
-void ParticleEmitter2D::OnDrawOrderChanged()
-{
-    sourceBatches_[0].drawOrder_ = GetDrawOrder();
-}
-
-void ParticleEmitter2D::UpdateSourceBatches()
-{
-    if (!sourceBatchesDirty_)
-        return;
-
-    Vector<Vertex2D>& vertices = sourceBatches_[0].vertices_;
-    vertices.Clear();
-
-    if (!sprite_)
-        return;
-
-    Rect textureRect;
-    if (!sprite_->GetTextureRectangle(textureRect))
-        return;
-
-    /*
-    V1---------V2
-    |         / |
-    |       /   |
-    |     /     |
-    |   /       |
-    | /         |
-    V0---------V3
-    */
-    Vertex2D vertex0;
-    Vertex2D vertex1;
-    Vertex2D vertex2;
-    Vertex2D vertex3;
-
-    vertex0.uv_ = textureRect.min_;
-    vertex1.uv_ = Vector2(textureRect.min_.x_, textureRect.max_.y_);
-    vertex2.uv_ = textureRect.max_;
-    vertex3.uv_ = Vector2(textureRect.max_.x_, textureRect.min_.y_);
-
-    for (unsigned i = 0; i < numParticles_; ++i)
-    {
-        Particle2D& p = particles_[i];
-
-        float rotation = -p.rotation_;
-        float c = Cos(rotation);
-        float s = Sin(rotation);
-        float add = (c + s) * p.size_ * 0.5f;
-        float sub = (c - s) * p.size_ * 0.5f;
-
-        vertex0.position_ = Vector3(p.position_.x_ - sub, p.position_.y_ - add, p.position_.z_);
-        vertex1.position_ = Vector3(p.position_.x_ - add, p.position_.y_ + sub, p.position_.z_);
-        vertex2.position_ = Vector3(p.position_.x_ + sub, p.position_.y_ + add, p.position_.z_);
-        vertex3.position_ = Vector3(p.position_.x_ + add, p.position_.y_ - sub, p.position_.z_);
-
-        vertex0.color_ = vertex1.color_ = vertex2.color_ = vertex3.color_ = p.color_.ToUInt();
-
-        vertices.Push(vertex0);
-        vertices.Push(vertex1);
-        vertices.Push(vertex2);
-        vertices.Push(vertex3);
-    }
-
-    sourceBatchesDirty_ = false;
-}
-
-void ParticleEmitter2D::UpdateMaterial()
-{
-    if (sprite_ && renderer_)
-        sourceBatches_[0].material_ = renderer_->GetMaterial(sprite_->GetTexture(), blendMode_);
-    else
-        sourceBatches_[0].material_ = nullptr;
-}
-
-void ParticleEmitter2D::HandleScenePostUpdate(StringHash eventType, VariantMap& eventData)
-{
-    using namespace ScenePostUpdate;
-    bool hasParticles = numParticles_ > 0;
-    bool emitting = emissionTime_ > 0.0f;
-    float timeStep = eventData[P_TIMESTEP].GetFloat();
-    Update(timeStep);
-
-    if (emitting && emissionTime_ == 0.0f)
-    {
-        // Make a weak pointer to self to check for destruction during event handling
-        WeakPtr<ParticleEmitter2D> self(this);
-        using namespace ParticlesDuration;
-
-        VariantMap& eventData = GetEventDataMap();
-        eventData[P_NODE] = node_;
-        eventData[P_EFFECT] = effect_;
-        SendEvent(E_PARTICLESDURATION, eventData); // Emitting particles stopped
-
-        if (self.Expired())
-            return;
-    }
-    if (hasParticles && numParticles_ == 0)
-    {
-        using namespace ParticlesEnd;
-
-        VariantMap& eventData = GetEventDataMap();
-        eventData[P_NODE] = node_;
-        eventData[P_EFFECT] = effect_;
-
-        SendEvent(E_PARTICLESEND, eventData);      // All particles over
-    }
-}
-
-void ParticleEmitter2D::Update(float timeStep)
-{
-    if (!effect_)
-        return;
-
-    Vector3 worldPosition = GetNode()->GetWorldPosition();
-    float worldScale = GetNode()->GetWorldScale().x_ * PIXEL_SIZE;
-
-    boundingBoxMinPoint_ = Vector3(M_INFINITY, M_INFINITY, M_INFINITY);
-    boundingBoxMaxPoint_ = Vector3(-M_INFINITY, -M_INFINITY, -M_INFINITY);
-
-    unsigned particleIndex = 0;
-    while (particleIndex < numParticles_)
-    {
-        Particle2D& particle = particles_[particleIndex];
-        if (particle.timeToLive_ > 0.0f)
-        {
-            UpdateParticle(particle, timeStep, worldPosition, worldScale);
-            ++particleIndex;
-        }
-        else
-        {
-            if (particleIndex != numParticles_ - 1)
-                particles_[particleIndex] = particles_[numParticles_ - 1];
-            --numParticles_;
-        }
-    }
-
-    if (emitting_ && emissionTime_ > 0.0f)
-    {
-        float worldAngle = GetNode()->GetWorldRotation().RollAngle();
-
-        float timeBetweenParticles = effect_->GetParticleLifeSpan() / particles_.Size();
-        emitParticleTime_ += timeStep;
-
-        while (emitParticleTime_ > 0.0f)
-        {
-            if (EmitParticle(worldPosition, worldAngle, worldScale))
-                UpdateParticle(particles_[numParticles_ - 1], emitParticleTime_, worldPosition, worldScale);
-
-            emitParticleTime_ -= timeBetweenParticles;
-        }
-
-        if (emissionTime_ > 0.0f)
-            emissionTime_ = Max(0.0f, emissionTime_ - timeStep);
-    }
-
-    sourceBatchesDirty_ = true;
-
-    OnMarkedDirty(node_);
-}
-
-bool ParticleEmitter2D::EmitParticle(const Vector3& worldPosition, float worldAngle, float worldScale)
-{
-    if (numParticles_ >= (unsigned)effect_->GetMaxParticles() || numParticles_ >= particles_.Size())
-        return false;
-
-    float lifespan = effect_->GetParticleLifeSpan() + effect_->GetParticleLifespanVariance() * Random(-1.0f, 1.0f);
-    if (lifespan <= 0.0f)
-        return false;
-
-    float invLifespan = 1.0f / lifespan;
-
-    Particle2D& particle = particles_[numParticles_++];
-    particle.timeToLive_ = lifespan;
-
-    particle.position_.x_ = worldPosition.x_ + worldScale * effect_->GetSourcePositionVariance().x_ * Random(-1.0f, 1.0f);
-    particle.position_.y_ = worldPosition.y_ + worldScale * effect_->GetSourcePositionVariance().y_ * Random(-1.0f, 1.0f);
-    particle.position_.z_ = worldPosition.z_;
-    particle.startPos_.x_ = worldPosition.x_;
-    particle.startPos_.y_ = worldPosition.y_;
-
-    float angle = worldAngle + effect_->GetAngle() + effect_->GetAngleVariance() * Random(-1.0f, 1.0f);
-    float speed = worldScale * (effect_->GetSpeed() + effect_->GetSpeedVariance() * Random(-1.0f, 1.0f));
-    particle.velocity_.x_ = speed * Cos(angle);
-    particle.velocity_.y_ = speed * Sin(angle);
-
-    float maxRadius = Max(0.0f, worldScale * (effect_->GetMaxRadius() + effect_->GetMaxRadiusVariance() * Random(-1.0f, 1.0f)));
-    float minRadius = Max(0.0f, worldScale * (effect_->GetMinRadius() + effect_->GetMinRadiusVariance() * Random(-1.0f, 1.0f)));
-    particle.emitRadius_ = maxRadius;
-    particle.emitRadiusDelta_ = (minRadius - maxRadius) * invLifespan;
-    particle.emitRotation_ = worldAngle + effect_->GetAngle() + effect_->GetAngleVariance() * Random(-1.0f, 1.0f);
-    particle.emitRotationDelta_ = effect_->GetRotatePerSecond() + effect_->GetRotatePerSecondVariance() * Random(-1.0f, 1.0f);
-    particle.radialAcceleration_ =
-        worldScale * (effect_->GetRadialAcceleration() + effect_->GetRadialAccelVariance() * Random(-1.0f, 1.0f));
-    particle.tangentialAcceleration_ =
-        worldScale * (effect_->GetTangentialAcceleration() + effect_->GetTangentialAccelVariance() * Random(-1.0f, 1.0f));
-
-    float startSize =
-        worldScale * Max(0.1f, effect_->GetStartParticleSize() + effect_->GetStartParticleSizeVariance() * Random(-1.0f, 1.0f));
-    float finishSize =
-        worldScale * Max(0.1f, effect_->GetFinishParticleSize() + effect_->GetFinishParticleSizeVariance() * Random(-1.0f, 1.0f));
-    particle.size_ = startSize;
-    particle.sizeDelta_ = (finishSize - startSize) * invLifespan;
-
-    particle.color_ = effect_->GetStartColor() + effect_->GetStartColorVariance() * Random(-1.0f, 1.0f);
-    Color endColor = effect_->GetFinishColor() + effect_->GetFinishColorVariance() * Random(-1.0f, 1.0f);
-    particle.colorDelta_ = (endColor - particle.color_) * invLifespan;
-
-    particle.rotation_ = worldAngle + effect_->GetRotationStart() + effect_->GetRotationStartVariance() * Random(-1.0f, 1.0f);
-    float endRotation = worldAngle + effect_->GetRotationEnd() + effect_->GetRotationEndVariance() * Random(-1.0f, 1.0f);
-    particle.rotationDelta_ = (endRotation - particle.rotation_) * invLifespan;
-
-    return true;
-}
-
-void ParticleEmitter2D::UpdateParticle(Particle2D& particle, float timeStep, const Vector3& worldPosition, float worldScale)
-{
-    if (timeStep > particle.timeToLive_)
-        timeStep = particle.timeToLive_;
-
-    particle.timeToLive_ -= timeStep;
-
-    if (effect_->GetEmitterType() == EMITTER_TYPE_RADIAL)
-    {
-        particle.emitRotation_ += particle.emitRotationDelta_ * timeStep;
-        particle.emitRadius_ += particle.emitRadiusDelta_ * timeStep;
-
-        particle.position_.x_ = particle.startPos_.x_ - Cos(particle.emitRotation_) * particle.emitRadius_;
-        particle.position_.y_ = particle.startPos_.y_ + Sin(particle.emitRotation_) * particle.emitRadius_;
-    }
-    else
-    {
-        float distanceX = particle.position_.x_ - particle.startPos_.x_;
-        float distanceY = particle.position_.y_ - particle.startPos_.y_;
-
-        float distanceScalar = Vector2(distanceX, distanceY).Length();
-        if (distanceScalar < 0.0001f)
-            distanceScalar = 0.0001f;
-
-        float radialX = distanceX / distanceScalar;
-        float radialY = distanceY / distanceScalar;
-
-        float tangentialX = radialX;
-        float tangentialY = radialY;
-
-        radialX *= particle.radialAcceleration_;
-        radialY *= particle.radialAcceleration_;
-
-        float newY = tangentialX;
-        tangentialX = -tangentialY * particle.tangentialAcceleration_;
-        tangentialY = newY * particle.tangentialAcceleration_;
-
-        particle.velocity_.x_ += (effect_->GetGravity().x_ * worldScale + radialX - tangentialX) * timeStep;
-        particle.velocity_.y_ -= (effect_->GetGravity().y_ * worldScale - radialY + tangentialY) * timeStep;
-        particle.position_.x_ += particle.velocity_.x_ * timeStep;
-        particle.position_.y_ += particle.velocity_.y_ * timeStep;
-    }
-
-    particle.size_ += particle.sizeDelta_ * timeStep;
-    particle.rotation_ += particle.rotationDelta_ * timeStep;
-    particle.color_ += particle.colorDelta_ * timeStep;
-
-    float halfSize = particle.size_ * 0.5f;
-    boundingBoxMinPoint_.x_ = Min(boundingBoxMinPoint_.x_, particle.position_.x_ - halfSize);
-    boundingBoxMinPoint_.y_ = Min(boundingBoxMinPoint_.y_, particle.position_.y_ - halfSize);
-    boundingBoxMinPoint_.z_ = Min(boundingBoxMinPoint_.z_, particle.position_.z_);
-    boundingBoxMaxPoint_.x_ = Max(boundingBoxMaxPoint_.x_, particle.position_.x_ + halfSize);
-    boundingBoxMaxPoint_.y_ = Max(boundingBoxMaxPoint_.y_, particle.position_.y_ + halfSize);
-    boundingBoxMaxPoint_.z_ = Max(boundingBoxMaxPoint_.z_, particle.position_.z_);
-}
-
-}
-=======
 //
 // Copyright (c) 2008-2019 the Urho3D project.
 //
@@ -498,6 +25,7 @@
 #include "../Core/Context.h"
 #include "../Graphics/Camera.h"
 #include "../Graphics/Material.h"
+#include "../Graphics/Technique.h"
 #include "../Resource/ResourceCache.h"
 #include "../Scene/Scene.h"
 #include "../Scene/SceneEvents.h"
@@ -513,7 +41,6 @@
 {
 
 extern const char* URHO2D_CATEGORY;
-extern const char* blendModeNames[];
 
 ParticleEmitter2D::ParticleEmitter2D(Context* context) :
     Drawable2D(context),
@@ -941,5 +468,4 @@
     boundingBoxMaxPoint_.z_ = Max(boundingBoxMaxPoint_.z_, particle.position_.z_);
 }
 
-}
->>>>>>> a476f0c4
+}