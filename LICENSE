The MIT License (MIT)

<<<<<<< HEAD
Copyright (c) 2008-2018 the Urho3D project.
Copyright (c) 2017-2018 the rbfx project.
=======
Copyright (c) 2008-2019 the Urho3D project.
>>>>>>> a476f0c4

Permission is hereby granted, free of charge, to any person obtaining a
copy of this software and associated documentation files (the "Software"),
to deal in the Software without restriction, including without limitation
the rights to use, copy, modify, merge, publish, distribute, sublicense,
and/or sell copies of the Software, and to permit persons to whom the
Software is furnished to do so, subject to the following conditions:

The above copyright notice and this permission notice shall be included in
all copies or substantial portions of the Software.

THE SOFTWARE IS PROVIDED "AS IS", WITHOUT WARRANTY OF ANY KIND, EXPRESS OR
IMPLIED, INCLUDING BUT NOT LIMITED TO THE WARRANTIES OF MERCHANTABILITY,
FITNESS FOR A PARTICULAR PURPOSE AND NONINFRINGEMENT. IN NO EVENT SHALL
THE AUTHORS OR COPYRIGHT HOLDERS BE LIABLE FOR ANY CLAIM, DAMAGES OR OTHER
LIABILITY, WHETHER IN AN ACTION OF CONTRACT, TORT OR OTHERWISE, ARISING
FROM, OUT OF OR IN CONNECTION WITH THE SOFTWARE OR THE USE OR OTHER
DEALINGS IN THE SOFTWARE.<|MERGE_RESOLUTION|>--- conflicted
+++ resolved
@@ -1,11 +1,7 @@
 The MIT License (MIT)
 
-<<<<<<< HEAD
-Copyright (c) 2008-2018 the Urho3D project.
-Copyright (c) 2017-2018 the rbfx project.
-=======
 Copyright (c) 2008-2019 the Urho3D project.
->>>>>>> a476f0c4
+Copyright (c) 2017-2019 the rbfx project.
 
 Permission is hereby granted, free of charge, to any person obtaining a
 copy of this software and associated documentation files (the "Software"),
